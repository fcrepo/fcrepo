--- conflicted
+++ resolved
@@ -88,10 +88,7 @@
      */
 
     @GET
-<<<<<<< HEAD
-    @Timed
-=======
->>>>>>> 8efdd4ea
+    @Timed
     @Produces({TEXT_XML, APPLICATION_JSON})
     public ObjectDatastreams getDatastreams(@PathParam("path")
     final List<PathSegment> pathList) throws RepositoryException, IOException {
@@ -101,27 +98,17 @@
         final ObjectDatastreams objectDatastreams = new ObjectDatastreams();
 
         objectDatastreams.datastreams =
-<<<<<<< HEAD
-                copyOf(transform(datastreamService.getDatastreamsFor(pid),
-                        ds2dsElement));
-=======
                 copyOf(transform(datastreamService
                         .getDatastreamsForPath(path), ds2dsElement));
->>>>>>> 8efdd4ea
 
         return objectDatastreams;
 
     }
 
     @POST
-<<<<<<< HEAD
-    @Timed
-    public Response modifyDatastreams(@PathParam("pid")
-    final String pid, @QueryParam("delete")
-=======
+    @Timed
     public Response modifyDatastreams(@PathParam("path")
     final List<PathSegment> pathList, @QueryParam("delete")
->>>>>>> 8efdd4ea
     final List<String> dsidList, final MultiPart multipart)
             throws RepositoryException, IOException, InvalidChecksumException {
 
@@ -160,17 +147,11 @@
     }
     
     @DELETE
-<<<<<<< HEAD
-    @Timed
-    public Response deleteDatastreams(@PathParam("pid")
-    final String pid, @QueryParam("dsid")
-    final List<String> dsidList) throws RepositoryException {
-=======
+    @Timed
     public Response deleteDatastreams(
             @PathParam("path") final List<PathSegment> pathList,
             @QueryParam("dsid") final List<String> dsidList
             ) throws RepositoryException {
->>>>>>> 8efdd4ea
         final Session session = getAuthenticatedSession();
         try {
             String path = toPath(pathList);
@@ -188,14 +169,9 @@
     @GET
     @Path("/__content__")
     @Produces("multipart/mixed")
-<<<<<<< HEAD
-    @Timed
-    public Response getDatastreamsContents(@PathParam("pid")
-    final String pid, @QueryParam("dsid")
-=======
+    @Timed
     public Response getDatastreamsContents(@PathParam("path")
     List<PathSegment> pathList, @QueryParam("dsid")
->>>>>>> 8efdd4ea
     final List<String> dsids) throws RepositoryException, IOException {
         
         String path = toPath(pathList);
@@ -225,155 +201,6 @@
     }
 
     /**
-<<<<<<< HEAD
-     * Create a new datastream with user provided checksum for validation
-     *
-     * @param pid
-     *            persistent identifier of the digital object
-     * @param dsid
-     *            datastream identifier
-     * @param contentType
-     *            Content-Type header
-     * @param requestBodyStream
-     *            Binary blob
-     * @return 201 Created
-     * @throws RepositoryException
-     * @throws IOException
-     * @throws InvalidChecksumException
-     */
-    @POST
-    @Path("/{dsid}")
-    @Timed
-    public Response addDatastream(@PathParam("pid")
-    final String pid, @QueryParam("checksumType")
-    final String checksumType, @QueryParam("checksum")
-    final String checksum, @PathParam("dsid")
-    final String dsid, @HeaderParam("Content-Type")
-    final MediaType requestContentType, final InputStream requestBodyStream)
-            throws IOException, InvalidChecksumException, RepositoryException {
-        final MediaType contentType =
-                requestContentType != null ? requestContentType
-                        : APPLICATION_OCTET_STREAM_TYPE;
-
-        final Session session = getAuthenticatedSession();
-        try {
-            final String dsPath = getDatastreamJcrNodePath(pid, dsid);
-            logger.debug("addDatastream {}", dsPath);
-            datastreamService.createDatastreamNode(session, dsPath, contentType
-                    .toString(), requestBodyStream, checksumType, checksum);
-            session.save();
-            return created(uriInfo.getAbsolutePath()).build();
-        } finally {
-            session.logout();
-        }
-
-    }
-
-    /**
-     * Modify an existing datastream's content
-     *
-     * @param pid
-     *            persistent identifier of the digital object
-     * @param dsid
-     *            datastream identifier
-     * @param contentType
-     *            Content-Type header
-     * @param requestBodyStream
-     *            Binary blob
-     * @return 201 Created
-     * @throws RepositoryException
-     * @throws IOException
-     * @throws InvalidChecksumException 
-     */
-    @PUT
-    @Path("/{dsid}")
-    @Timed
-    public Response modifyDatastream(@PathParam("pid")
-    final String pid, @PathParam("dsid")
-    final String dsid, @HeaderParam("Content-Type")
-    final MediaType requestContentType, final InputStream requestBodyStream)
-            throws RepositoryException, IOException, InvalidChecksumException {
-        final Session session = getAuthenticatedSession();
-        try {
-            final MediaType contentType =
-                    requestContentType != null ? requestContentType
-                            : APPLICATION_OCTET_STREAM_TYPE;
-            final String dsPath = getDatastreamJcrNodePath(pid, dsid);
-
-            datastreamService.createDatastreamNode(session, dsPath, contentType
-                    .toString(), requestBodyStream);
-            session.save();
-            return created(uriInfo.getRequestUri()).build();
-        } finally {
-            session.logout();
-        }
-
-    }
-
-    /**
-     * Get the datastream profile of a datastream
-     *
-     * @param pid
-     *            persistent identifier of the digital object
-     * @param dsid
-     *            datastream identifier
-     * @return 200
-     * @throws RepositoryException
-     * @throws IOException
-     * @throws TemplateException
-     */
-    @GET
-    @Path("/{dsid}")
-    @Timed
-    @Produces({TEXT_XML, APPLICATION_JSON})
-    public DatastreamProfile getDatastream(@PathParam("pid")
-    final String pid, @PathParam("dsid")
-    final String dsId) throws RepositoryException, IOException {
-        logger.trace("Executing getDatastream() with dsId: " + dsId);
-        return getDSProfile(datastreamService.getDatastream(pid, dsId));
-
-    }
-
-    /**
-     * Get the binary content of a datastream
-     *
-     * @param pid
-     *            persistent identifier of the digital object
-     * @param dsid
-     *            datastream identifier
-     * @return Binary blob
-     * @throws RepositoryException
-     */
-    @GET
-    @Path("/{dsid}/content")
-    public Response getDatastreamContent(@PathParam("pid")
-    final String pid, @PathParam("dsid")
-    final String dsid, @Context
-    final Request request) throws RepositoryException {
-
-        final Datastream ds = datastreamService.getDatastream(pid, dsid);
-
-        final EntityTag etag = new EntityTag(ds.getContentDigest().toString());
-        final Date date = ds.getLastModifiedDate();
-        final Date roundedDate = new Date();
-        roundedDate.setTime(date.getTime() - date.getTime() % 1000);
-        ResponseBuilder builder =
-                request.evaluatePreconditions(roundedDate, etag);
-
-        final CacheControl cc = new CacheControl();
-        cc.setMaxAge(0);
-        cc.setMustRevalidate(true);
-
-        if (builder == null) {
-            builder = Response.ok(ds.getContent(), ds.getMimeType());
-        }
-
-        return builder.cacheControl(cc).lastModified(date).tag(etag).build();
-    }
-
-    /**
-=======
->>>>>>> 8efdd4ea
      * Get previous version information for this datastream
      *
      * @param pid
@@ -424,35 +251,6 @@
         return dsf;
     }
 
-<<<<<<< HEAD
-    /**
-     * Purge the datastream
-     *
-     * @param pid
-     *            persistent identifier of the digital object
-     * @param dsid
-     *            datastream identifier
-     * @return 204
-     * @throws RepositoryException
-     */
-    @DELETE
-    @Path("/{dsid}")
-    @Timed
-    public Response deleteDatastream(@PathParam("pid")
-    final String pid, @PathParam("dsid")
-    final String dsid) throws RepositoryException {
-        final Session session = getAuthenticatedSession();
-        try {
-            datastreamService.purgeDatastream(session, pid, dsid);
-            session.save();
-            return noContent().build();
-        } finally {
-            session.logout();
-        }
-    }
-
-=======
->>>>>>> 8efdd4ea
     private DatastreamProfile getDSProfile(final Datastream ds)
             throws RepositoryException, IOException {
         logger.trace("Executing getDSProfile() with node: " + ds.getDsId());
