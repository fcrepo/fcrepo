
package org.fcrepo.api;

import static com.google.common.collect.ImmutableSet.builder;
import static java.util.Collections.singletonList;
import static javax.ws.rs.core.MediaType.APPLICATION_JSON;
import static javax.ws.rs.core.MediaType.APPLICATION_OCTET_STREAM_TYPE;
import static javax.ws.rs.core.MediaType.TEXT_XML;
import static javax.ws.rs.core.Response.created;
import static org.fcrepo.api.FedoraObjects.getObjectSize;
import static org.fcrepo.jaxb.responses.management.DatastreamProfile.DatastreamStates.A;
import static org.fcrepo.services.DatastreamService.createDatastreamNode;
import static org.fcrepo.services.ObjectService.getObjectNode;
import static org.fcrepo.services.PathService.getDatastreamJcrNodePath;
import static org.fcrepo.services.PathService.getObjectJcrNodePath;
import static org.modeshape.jcr.api.JcrConstants.JCR_CONTENT;
import static org.modeshape.jcr.api.JcrConstants.JCR_DATA;

import java.io.IOException;
import java.io.InputStream;
import java.net.URI;
import java.util.Date;
import java.util.Iterator;
import java.util.LinkedList;
import java.util.List;

import javax.jcr.Node;
import javax.jcr.NodeIterator;
import javax.jcr.PathNotFoundException;
import javax.jcr.RepositoryException;
import javax.jcr.Session;
import javax.jcr.UnsupportedRepositoryOperationException;
import javax.jcr.ValueFormatException;
import javax.ws.rs.DELETE;
import javax.ws.rs.GET;
import javax.ws.rs.HeaderParam;
import javax.ws.rs.POST;
import javax.ws.rs.PUT;
import javax.ws.rs.Path;
import javax.ws.rs.PathParam;
import javax.ws.rs.Produces;
import javax.ws.rs.QueryParam;
import javax.ws.rs.core.CacheControl;
import javax.ws.rs.core.Context;
import javax.ws.rs.core.EntityTag;
import javax.ws.rs.core.MediaType;
import javax.ws.rs.core.Request;
import javax.ws.rs.core.Response;
import javax.ws.rs.core.Response.ResponseBuilder;

import org.apache.cxf.jaxrs.ext.multipart.Attachment;
import org.apache.cxf.jaxrs.ext.multipart.MultipartBody;
import org.fcrepo.AbstractResource;
import org.fcrepo.Datastream;
<<<<<<< HEAD
import org.fcrepo.exceptionhandlers.InvalidChecksumException;
import org.fcrepo.jaxb.responses.management.DatastreamFixity;
import org.fcrepo.jaxb.responses.management.DatastreamHistory;
import org.fcrepo.jaxb.responses.management.DatastreamProfile;
=======
import org.fcrepo.exception.InvalidChecksumException;
>>>>>>> e0ab6ceb
import org.fcrepo.jaxb.responses.access.ObjectDatastreams;
import org.fcrepo.jaxb.responses.access.ObjectDatastreams.DatastreamElement;
import org.fcrepo.jaxb.responses.management.DatastreamHistory;
import org.fcrepo.jaxb.responses.management.DatastreamProfile;
import org.fcrepo.services.DatastreamService;
import org.fcrepo.utils.ContentDigest;
import org.modeshape.jcr.api.Binary;
import org.slf4j.Logger;
import org.slf4j.LoggerFactory;

import com.google.common.collect.ImmutableSet.Builder;

@Path("/objects/{pid}/datastreams")
public class FedoraDatastreams extends AbstractResource {

    final private Logger logger = LoggerFactory
            .getLogger(FedoraDatastreams.class);

    /**
     * Returns a list of datastreams for the object
     * 
     * @param pid
     *            persistent identifier of the digital object
     * @return the list of datastreams
     * @throws RepositoryException
     * @throws IOException
     * @throws TemplateException
     */

    @GET
    @Path("/")
    @Produces({TEXT_XML, APPLICATION_JSON})
    public ObjectDatastreams getDatastreams(@PathParam("pid")
    final String pid) throws RepositoryException, IOException {

        final ObjectDatastreams objectDatastreams = new ObjectDatastreams();
        final Builder<DatastreamElement> datastreams = builder();

        NodeIterator i = getObjectNode(pid).getNodes();
        while (i.hasNext()) {
            final Node ds = i.nextNode();
            datastreams.add(new DatastreamElement(ds.getName(), ds.getName(),
                    getDSMimeType(ds)));
        }
        objectDatastreams.datastreams = datastreams.build();
        return objectDatastreams;

    }

    @POST
    @Path("/")
    public Response addDatastreams(@PathParam("pid")
    final String pid, final List<Attachment> attachmentList)
            throws RepositoryException, IOException, InvalidChecksumException {

        final Session session = repo.login();
        try {
            Long oldObjectSize =
                    getObjectSize(session.getNode(getObjectJcrNodePath(pid)));

            for (final Attachment a : attachmentList) {
                final String dsid =
                        a.getContentDisposition().getParameter("name");
                final String dsPath = getDatastreamJcrNodePath(pid, dsid);
                createDatastreamNode(session, dsPath, a.getDataHandler()
                        .getContentType(), a.getDataHandler().getInputStream());

            }
            session.save();

            /*
             * we save before updating the repo size because the act of
             * persisting session state creates new system-curated nodes and
             * properties which contribute to the footprint of this resource
             */
            updateRepositorySize(getObjectSize(session
                    .getNode(getObjectJcrNodePath(pid))) -
                    oldObjectSize, session);
            // now we save again to persist the repo size
            session.save();
        } finally {
            session.logout();
        }

        return created(uriInfo.getAbsolutePath()).build();
    }

    @GET
    @Path("/__content__")
    @Produces("multipart/mixed")
    public MultipartBody getDatastreamsContents(@PathParam("pid")
    final String pid, @QueryParam("dsid")
    List<String> dsids) throws RepositoryException, IOException {

        final Session session = repo.login();

        if (dsids.isEmpty()) {
            NodeIterator ni = getObjectNode(pid).getNodes();
            while (ni.hasNext()) {
                dsids.add(ni.nextNode().getName());
            }
        }

        List<Attachment> atts = new LinkedList<Attachment>();
        try {
            Iterator<String> i = dsids.iterator();
            while (i.hasNext()) {
                final String dsid = i.next();

                try {
                    final Datastream ds =
                            DatastreamService.getDatastream(pid, dsid);
                    atts.add(new Attachment(ds.getNode().getName(), ds
                            .getMimeType(), ds.getContent()));
                } catch (PathNotFoundException e) {

                }
            }
        } finally {
            session.logout();
        }

        return new MultipartBody(atts, true);
    }

    /**
     * Create a new datastream with user provided checksum for validation
     * 
     * @param pid
     *            persistent identifier of the digital object
     * @param dsid
     *            datastream identifier
     * @param contentType
     *            Content-Type header
     * @param requestBodyStream
     *            Binary blob
     * @return 201 Created
     * @throws RepositoryException
     * @throws IOException
     */
    @POST
    @Path("/{dsid}")
    public Response addDatastream(@PathParam("pid")
    final String pid, @QueryParam("checksumType")
    final String checksumType, @QueryParam("checksum")
    final String checksum, @PathParam("dsid")
    final String dsid, @HeaderParam("Content-Type")
    MediaType contentType, InputStream requestBodyStream)
            throws RepositoryException, IOException {
        final Session session = repo.login();

        contentType =
                contentType != null ? contentType
                        : APPLICATION_OCTET_STREAM_TYPE;
        String dspath = getDatastreamJcrNodePath(pid, dsid);

        if (!session.nodeExists(dspath)) {
            return created(
                    addDatastreamNode(pid, dspath, contentType,
                            requestBodyStream, session, checksumType, checksum)).build();
        } else {
            session.getNode(dspath).remove();
            session.save();
            return created(
                    addDatastreamNode(pid, dspath, contentType,
                            requestBodyStream, session, checksumType, checksum)).build();
        }

    }
    
    /**
     * Create a new datastream
     * 
     * @param pid
     *            persistent identifier of the digital object
     * @param dsid
     *            datastream identifier
     * @param contentType
     *            Content-Type header
     * @param requestBodyStream
     *            Binary blob
     * @return 201 Created
     * @throws RepositoryException
     * @throws IOException
     */
    @POST
    @Path("/{dsid}")
    public Response addDatastream(@PathParam("pid")
    final String pid, @PathParam("dsid")
    final String dsid, @HeaderParam("Content-Type")
    MediaType contentType, InputStream requestBodyStream)
            throws RepositoryException, IOException {
    	
    	return addDatastream(pid, null, null, dsid, contentType, requestBodyStream);

    }

    /**
     * Modify an existing datastream's content
     * 
     * @param pid
     *            persistent identifier of the digital object
     * @param dsid
     *            datastream identifier
     * @param contentType
     *            Content-Type header
     * @param requestBodyStream
     *            Binary blob
     * @return 201 Created
     * @throws RepositoryException
     * @throws IOException
     */
    @PUT
    @Path("/{dsid}")
    public Response modifyDatastream(@PathParam("pid")
    final String pid, @PathParam("dsid")
    final String dsid, @HeaderParam("Content-Type")
    MediaType contentType, InputStream requestBodyStream)
            throws RepositoryException, IOException {
        final Session session = repo.login();
        contentType =
                contentType != null ? contentType
                        : APPLICATION_OCTET_STREAM_TYPE;
        String dspath = getDatastreamJcrNodePath(pid, dsid);

        return created(
                addDatastreamNode(pid, dspath, contentType, requestBodyStream,
                        session, null, null)).build();

    }

    private URI addDatastreamNode(final String pid, final String dsPath,
            final MediaType contentType, final InputStream requestBodyStream,
            final Session session, String checksumType, String checksum) throws RepositoryException, IOException {

        Long oldObjectSize =
                getObjectSize(session.getNode(getObjectJcrNodePath(pid)));
        logger.debug("Attempting to add datastream node at path: " + dsPath);
        try {
            boolean created = session.nodeExists(dsPath);
            createDatastreamNode(session, dsPath, contentType.toString(),
                    requestBodyStream, checksumType, checksum);
            session.save();
            if (created) {
                /*
                 * we save before updating the repo size because the act of
                 * persisting session state creates new system-curated nodes and
                 * properties which contribute to the footprint of this resource
                 */
                updateRepositorySize(getObjectSize(session
                        .getNode(getObjectJcrNodePath(pid))) -
                        oldObjectSize, session);
                // now we save again to persist the repo size
                session.save();
            }
            logger.debug("Finished adding datastream node at path: " + dsPath);
        } catch (InvalidChecksumException e) { 
        	logger.error("Checksum Mismatch Exception");
        	logger.debug("No datastream has been added");
        	session.logout();
        } finally {
            session.logout();
        }
        return uriInfo.getAbsolutePath();
    }

    /**
     * Get the datastream profile of a datastream
     * 
     * @param pid
     *            persistent identifier of the digital object
     * @param dsid
     *            datastream identifier
     * @return 200
     * @throws RepositoryException
     * @throws IOException
     * @throws TemplateException
     */
    @GET
    @Path("/{dsid}")
    @Produces({TEXT_XML, APPLICATION_JSON})
    public DatastreamProfile getDatastream(@PathParam("pid")
    final String pid, @PathParam("dsid")
    final String dsId) throws RepositoryException, IOException {
        logger.trace("Executing getDatastream() with dsId: " + dsId);
        Datastream ds = DatastreamService.getDatastream(pid, dsId);
        logger.debug("Retrieved dsNode: " + ds.getNode().getName());
        return getDSProfile(ds);

    }

    /**
     * Get the binary content of a datastream
     * 
     * @param pid
     *            persistent identifier of the digital object
     * @param dsid
     *            datastream identifier
     * @return Binary blob
     * @throws RepositoryException
     */
    @GET
    @Path("/{dsid}/content")
    public Response getDatastreamContent(@PathParam("pid")
    final String pid, @PathParam("dsid")
    final String dsid, @Context Request request) throws RepositoryException {

        final Datastream ds = DatastreamService.getDatastream(pid, dsid);

        EntityTag etag = new EntityTag(ds.getContentDigest().toString());
        Date date = ds.getLastModifiedDate();
//        ResponseBuilder builder = request.evaluatePreconditions(date, etag);

        ResponseBuilder builder = request.evaluatePreconditions(etag);

        CacheControl cc = new CacheControl();
        cc.setMaxAge(0);
        cc.setMustRevalidate(true);

        if(builder == null) {
            builder = Response.ok(ds.getContent(), ds.getMimeType());
        }

        return builder.cacheControl(cc).lastModified(date).tag(etag).build();
    }

    /**
     * Get previous version information for this datastream
     * 
     * @param pid
     *            persistent identifier of the digital object
     * @param dsId
     *            datastream identifier
     * @return 200
     * @throws RepositoryException
     * @throws IOException
     * @throws TemplateException
     */
    @GET
    @Path("/{dsid}/versions")
    @Produces({TEXT_XML, APPLICATION_JSON})
    // TODO implement this after deciding on a versioning model
            public
            DatastreamHistory getDatastreamHistory(@PathParam("pid")
            final String pid, @PathParam("dsid")
            final String dsId) throws RepositoryException, IOException {

        final Datastream ds = DatastreamService.getDatastream(pid, dsId);
        final DatastreamHistory dsHistory =
                new DatastreamHistory(singletonList(getDSProfile(ds)));
        dsHistory.dsID = dsId;
        dsHistory.pid = pid;
        return dsHistory;
    }

    /**
     * Get previous version information for this datastream. See
     * /{dsid}/versions. Kept for compatibility with fcrepo <3.5 API.
     * 
     * @deprecated
     * 
     * @param pid
     *            persistent identifier of the digital object
     * @param dsid
     *            datastream identifier
     * @return 200
     * @throws RepositoryException
     * @throws IOException
     * @throws TemplateException
     */
    @GET
    @Path("/{dsid}/history")
    @Produces(TEXT_XML)
    @Deprecated
    public DatastreamHistory getDatastreamHistoryOld(@PathParam("pid")
    final String pid, @PathParam("dsid")
    final String dsid) throws RepositoryException, IOException {
        return getDatastreamHistory(pid, dsid);
    }
    
    @GET
    @Path("/{dsid}/fixity")
    @Produces({TEXT_XML, APPLICATION_JSON})
    public DatastreamFixity getDatastreamFixity(@PathParam("pid")
    final String pid, @PathParam("dsid")
    final String dsid) throws RepositoryException {

        final Datastream ds = DatastreamService.getDatastream(pid, dsid);
        DatastreamFixity dsf = validatedDatastreamFixity(ds);
        return dsf;
    }
    
    /**
     * Computes the size and sha1 of a datastream and compares
     * it to that stored in the node properties
     * @param ds
     * @return
     * @throws RepositoryException
     */
    private DatastreamFixity validatedDatastreamFixity(Datastream ds) throws RepositoryException {
    	Node node = ds.getNode();
        Binary binary =
                (Binary) node.getSession().getValueFactory().createBinary(
                        ds.getContent());
        //compute size and checksum
        String compChecksum = binary.getHexHash();
        long compSize = binary.getSize();
        //get properties for comparison
        URI dsChecksum = ds.getContentDigest();
        long dsSize = ds.getContentSize();
        String dsChecksumStr = ContentDigest.asChecksumString(dsChecksum);
        
        DatastreamFixity dsf = new DatastreamFixity();
        dsf.validChecksum = false;
        dsf.validSize = false;
        dsf.dsChecksumType = ds.getContentDigestType();
        dsf.dsChecksum = dsChecksum;
        dsf.dsSize = dsSize;
        
        logger.debug("Validated checksum: " + compChecksum);
        logger.debug("Validated size is " + compSize);
       
        if (compChecksum.equals(dsChecksumStr)) {
        	dsf.validChecksum = true;
        }
        if (compSize == dsSize) {
        	dsf.validSize = true;
        }
        return dsf;
    }


    /**
     * Purge the datastream
     * 
     * @param pid
     *            persistent identifier of the digital object
     * @param dsid
     *            datastream identifier
     * @return 204
     * @throws RepositoryException
     */
    @DELETE
    @Path("/{dsid}")
    public Response deleteDatastream(@PathParam("pid")
    String pid, @PathParam("dsid")
    String dsid) throws RepositoryException {
        final String dsPath = getDatastreamJcrNodePath(pid, dsid);
        final Session session = repo.login();
        final Node ds = session.getNode(dsPath);
        updateRepositorySize(0L - getDatastreamSize(ds), session);
        return deleteResource(ds);
    }

    private DatastreamProfile getDSProfile(Datastream ds)
            throws RepositoryException, IOException {
        logger.trace("Executing getDSProfile() with node: " + ds.getDsId());
        final DatastreamProfile dsProfile = new DatastreamProfile();
        dsProfile.dsID = ds.getDsId();
        dsProfile.pid = ds.getObject().getName();
        logger.trace("Retrieved datastream " + ds.getDsId() + "'s parent: " +
                dsProfile.pid);
        dsProfile.dsLabel = ds.getLabel();
        logger.trace("Retrieved datastream " + ds.getDsId() + "'s label: " +
                ds.getLabel());
        dsProfile.dsChecksumType = ds.getContentDigestType();
        dsProfile.dsChecksum = ds.getContentDigest();
        dsProfile.dsState = A;
        dsProfile.dsMIME = ds.getMimeType();
        dsProfile.dsSize =
                getNodePropertySize(ds.getNode()) + ds.getContentSize();
        dsProfile.dsCreateDate = ds.getCreatedDate().toString();
        return dsProfile;
    }

    private String getDSMimeType(Node ds) throws ValueFormatException,
            PathNotFoundException, RepositoryException, IOException {
        final Binary b =
                (Binary) ds.getNode(JCR_CONTENT).getProperty(JCR_DATA)
                        .getBinary();
        return b.getMimeType();
    }

    public static Long getDatastreamSize(Node ds) throws ValueFormatException,
            PathNotFoundException, RepositoryException {
        return getNodePropertySize(ds) + getContentSize(ds);
    }

    public static Long getContentSize(Node ds) throws ValueFormatException,
            PathNotFoundException, RepositoryException {
        return ds.getNode(JCR_CONTENT).getProperty(JCR_DATA).getBinary()
                .getSize();
    }

}<|MERGE_RESOLUTION|>--- conflicted
+++ resolved
@@ -29,7 +29,6 @@
 import javax.jcr.PathNotFoundException;
 import javax.jcr.RepositoryException;
 import javax.jcr.Session;
-import javax.jcr.UnsupportedRepositoryOperationException;
 import javax.jcr.ValueFormatException;
 import javax.ws.rs.DELETE;
 import javax.ws.rs.GET;
@@ -52,20 +51,12 @@
 import org.apache.cxf.jaxrs.ext.multipart.MultipartBody;
 import org.fcrepo.AbstractResource;
 import org.fcrepo.Datastream;
-<<<<<<< HEAD
-import org.fcrepo.exceptionhandlers.InvalidChecksumException;
-import org.fcrepo.jaxb.responses.management.DatastreamFixity;
-import org.fcrepo.jaxb.responses.management.DatastreamHistory;
-import org.fcrepo.jaxb.responses.management.DatastreamProfile;
-=======
 import org.fcrepo.exception.InvalidChecksumException;
->>>>>>> e0ab6ceb
 import org.fcrepo.jaxb.responses.access.ObjectDatastreams;
 import org.fcrepo.jaxb.responses.access.ObjectDatastreams.DatastreamElement;
 import org.fcrepo.jaxb.responses.management.DatastreamHistory;
 import org.fcrepo.jaxb.responses.management.DatastreamProfile;
 import org.fcrepo.services.DatastreamService;
-import org.fcrepo.utils.ContentDigest;
 import org.modeshape.jcr.api.Binary;
 import org.slf4j.Logger;
 import org.slf4j.LoggerFactory;
@@ -439,58 +430,6 @@
     final String dsid) throws RepositoryException, IOException {
         return getDatastreamHistory(pid, dsid);
     }
-    
-    @GET
-    @Path("/{dsid}/fixity")
-    @Produces({TEXT_XML, APPLICATION_JSON})
-    public DatastreamFixity getDatastreamFixity(@PathParam("pid")
-    final String pid, @PathParam("dsid")
-    final String dsid) throws RepositoryException {
-
-        final Datastream ds = DatastreamService.getDatastream(pid, dsid);
-        DatastreamFixity dsf = validatedDatastreamFixity(ds);
-        return dsf;
-    }
-    
-    /**
-     * Computes the size and sha1 of a datastream and compares
-     * it to that stored in the node properties
-     * @param ds
-     * @return
-     * @throws RepositoryException
-     */
-    private DatastreamFixity validatedDatastreamFixity(Datastream ds) throws RepositoryException {
-    	Node node = ds.getNode();
-        Binary binary =
-                (Binary) node.getSession().getValueFactory().createBinary(
-                        ds.getContent());
-        //compute size and checksum
-        String compChecksum = binary.getHexHash();
-        long compSize = binary.getSize();
-        //get properties for comparison
-        URI dsChecksum = ds.getContentDigest();
-        long dsSize = ds.getContentSize();
-        String dsChecksumStr = ContentDigest.asChecksumString(dsChecksum);
-        
-        DatastreamFixity dsf = new DatastreamFixity();
-        dsf.validChecksum = false;
-        dsf.validSize = false;
-        dsf.dsChecksumType = ds.getContentDigestType();
-        dsf.dsChecksum = dsChecksum;
-        dsf.dsSize = dsSize;
-        
-        logger.debug("Validated checksum: " + compChecksum);
-        logger.debug("Validated size is " + compSize);
-       
-        if (compChecksum.equals(dsChecksumStr)) {
-        	dsf.validChecksum = true;
-        }
-        if (compSize == dsSize) {
-        	dsf.validSize = true;
-        }
-        return dsf;
-    }
-
 
     /**
      * Purge the datastream
