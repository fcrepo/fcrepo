/**
 * Copyright 2014 DuraSpace, Inc.
 *
 * Licensed under the Apache License, Version 2.0 (the "License");
 * you may not use this file except in compliance with the License.
 * You may obtain a copy of the License at
 *
 *     http://www.apache.org/licenses/LICENSE-2.0
 *
 * Unless required by applicable law or agreed to in writing, software
 * distributed under the License is distributed on an "AS IS" BASIS,
 * WITHOUT WARRANTIES OR CONDITIONS OF ANY KIND, either express or implied.
 * See the License for the specific language governing permissions and
 * limitations under the License.
 */
package org.fcrepo.http.api.responses;

import static com.google.common.collect.ImmutableMap.builder;
import static com.hp.hpl.jena.graph.Node.ANY;
import static javax.ws.rs.core.MediaType.APPLICATION_XHTML_XML;
import static javax.ws.rs.core.MediaType.APPLICATION_XHTML_XML_TYPE;
import static javax.ws.rs.core.MediaType.TEXT_HTML;
import static javax.ws.rs.core.MediaType.TEXT_HTML_TYPE;
import static org.fcrepo.http.commons.responses.RdfSerializationUtils.getFirstValueForPredicate;
import static org.fcrepo.http.commons.responses.RdfSerializationUtils.primaryTypePredicate;
import static org.slf4j.LoggerFactory.getLogger;

import java.io.IOException;
import java.io.InputStream;
import java.io.OutputStream;
import java.io.OutputStreamWriter;
import java.io.Writer;
import java.lang.annotation.Annotation;
import java.lang.reflect.Type;
import java.net.URL;
import java.util.List;
import java.util.Map;
import java.util.Properties;

import javax.annotation.PostConstruct;
import javax.jcr.RepositoryException;
import javax.jcr.Session;
import javax.jcr.nodetype.NodeTypeIterator;
import javax.ws.rs.Produces;
import javax.ws.rs.WebApplicationException;
import javax.ws.rs.core.MediaType;
import javax.ws.rs.core.MultivaluedMap;
import javax.ws.rs.core.UriInfo;
import javax.ws.rs.ext.MessageBodyWriter;
import javax.ws.rs.ext.Provider;

import com.google.common.collect.ImmutableList;
import com.google.common.collect.ImmutableMap;
import com.hp.hpl.jena.graph.Node;
import com.hp.hpl.jena.rdf.model.Model;
import org.apache.velocity.Template;
import org.apache.velocity.VelocityContext;
import org.apache.velocity.app.VelocityEngine;
import org.apache.velocity.context.Context;
import org.apache.velocity.tools.generic.EscapeTool;
import org.apache.velocity.tools.generic.FieldTool;
import org.fcrepo.http.commons.responses.HtmlTemplate;
import org.fcrepo.http.commons.responses.ViewHelpers;
import org.fcrepo.http.commons.session.SessionFactory;
import org.fcrepo.kernel.RdfLexicon;
import org.fcrepo.kernel.exception.RepositoryRuntimeException;
import org.fcrepo.kernel.impl.rdf.impl.NamespaceRdfContext;
import org.fcrepo.kernel.utils.iterators.RdfStream;
import org.slf4j.Logger;
import org.springframework.beans.factory.annotation.Autowired;

/**
 * Simple HTML provider for RdfStreams
 *
 * @author ajs6f
 * @since Nov 19, 2013
 */
@Provider
@Produces({TEXT_HTML, APPLICATION_XHTML_XML})
public class StreamingBaseHtmlProvider implements MessageBodyWriter<RdfStream> {


    @Autowired
    SessionFactory sessionFactory;

    @javax.ws.rs.core.Context
    UriInfo uriInfo;

    private static EscapeTool escapeTool = new EscapeTool();

    protected VelocityEngine velocity = new VelocityEngine();

    /**
     * Location in the classpath where Velocity templates are to be found.
     */
    public static final String templatesLocation = "/views";

    /**
     * A map from String names for primary node types to the Velocity templates
     * that should be used for those node types.
     */
    protected Map<String, Template> templatesMap;

    public static final String templateFilenameExtension = ".vsl";

    public static final String velocityPropertiesLocation =
            "/velocity.properties";

    private static final Logger LOGGER =
        getLogger(StreamingBaseHtmlProvider.class);

    @PostConstruct
    void init() throws IOException {

        LOGGER.trace("Velocity engine initializing...");
        final Properties properties = new Properties();
        final URL propertiesUrl =
                getClass().getResource(velocityPropertiesLocation);
        LOGGER.debug("Using Velocity configuration from {}", propertiesUrl);
        try (final InputStream propertiesStream = propertiesUrl.openStream()) {
            properties.load(propertiesStream);
        }
        velocity.init(properties);
        LOGGER.trace("Velocity engine initialized.");

        LOGGER.trace("Assembling a map of node primary types -> templates...");
        final ImmutableMap.Builder<String, Template> templatesMapBuilder = builder();
        final Session session = sessionFactory.getInternalSession();
        try {
            // we search all of the possible node primary types
            for (final NodeTypeIterator primaryNodeTypes =
                         session.getWorkspace().getNodeTypeManager()
                                 .getPrimaryNodeTypes(); primaryNodeTypes.hasNext();) {
                final String primaryNodeTypeName =
                        primaryNodeTypes.nextNodeType().getName();
                // for each node primary type, we try to find a template
                final String templateLocation =
                        templatesLocation + "/" +
                                primaryNodeTypeName.replace(':', '-') +
                                templateFilenameExtension;
                if (velocity.resourceExists(templateLocation)) {
                    final Template template =
                            velocity.getTemplate(templateLocation);
                    template.setName(templateLocation);
                    LOGGER.debug("Found template: {}", templateLocation);
                    templatesMapBuilder.put(primaryNodeTypeName, template);
                    LOGGER.debug("which we will use for nodes with primary type: {}",
                            primaryNodeTypeName);
                } else {
                    // No HTML representation available for that kind of node
                    LOGGER.debug("Didn't find template for nodes with primary type: {} in location: {}",
                            primaryNodeTypeName, templateLocation);
                }
            }

            final List<String> otherTemplates =
<<<<<<< HEAD
                    ImmutableList.of("search:results", "jcr:namespaces",
                            "jcr:workspaces", "jcr:nodetypes",
                            "node", "fcr:versions", "fcr:lock", "fcr:fixity");
=======
                    ImmutableList.of("jcr:nodetypes", "node", "fcr:versions", "fcr:fixity");
>>>>>>> c35d67bd

            for (final String key : otherTemplates) {
                final Template template =
                        velocity.getTemplate(templatesLocation + "/" +
                                key.replace(':', '-') +
                                templateFilenameExtension);
                templatesMapBuilder.put(key, template);
            }

            templatesMap = templatesMapBuilder.build();

        } catch (final RepositoryException e) {
            throw new RepositoryRuntimeException(e);
        }
        LOGGER.trace("Assembled template map.");
        LOGGER.trace("HtmlProvider initialization complete.");
    }

    @Override
    public void writeTo(final RdfStream rdfStream, final Class<?> type,
                        final Type genericType, final Annotation[] annotations,
                        final MediaType mediaType,
                        final MultivaluedMap<String, Object> httpHeaders,
                        final OutputStream entityStream) throws IOException {

        try {
            final RdfStream nsRdfStream = new NamespaceRdfContext(rdfStream.session());

            rdfStream.namespaces(nsRdfStream.namespaces());

            final Node subject = rdfStream.topic();

            final Model model = rdfStream.asModel();

            final Template nodeTypeTemplate = getTemplate(model, subject, annotations);

            final Context context = getContext(model, subject);

            // the contract of MessageBodyWriter<T> is _not_ to close the stream
            // after writing to it
            final Writer outWriter = new OutputStreamWriter(entityStream);
            nodeTypeTemplate.merge(context, outWriter);
            outWriter.flush();

        } catch (final RepositoryException e) {
            throw new WebApplicationException(e);
        }

    }

    protected Context getContext(final Model model, final Node subject) {
        final FieldTool fieldTool = new FieldTool();

        final Context context = new VelocityContext();
        context.put("rdfLexicon", fieldTool.in(RdfLexicon.class));
        context.put("helpers", ViewHelpers.getInstance());
        context.put("esc", escapeTool);
        context.put("rdf", model.getGraph());

        context.put("model", model);
        context.put("subjects", model.listSubjects());
        context.put("nodeany", ANY);
        context.put("topic", subject);
        context.put("uriInfo", uriInfo);
        return context;
    }

    private Template getTemplate(final Model rdf, final Node subject,
                                 final Annotation[] annotations) {
        Template template = null;

        for (final Annotation a : annotations) {
            if (a instanceof HtmlTemplate) {
                final String value = ((HtmlTemplate) a).value();
                LOGGER.debug("Found an HtmlTemplate annotation {}", value);
                template = templatesMap.get(value);
                break;
            }
        }

        if (template == null) {
            LOGGER.trace("Attempting to discover the primary type of the node for the resource in question...");
            final String nodeType =
                    getFirstValueForPredicate(rdf, subject, primaryTypePredicate);

            LOGGER.debug("Found primary node type: {}", nodeType);
            template = templatesMap.get(nodeType);
        }

        if (template == null) {
            LOGGER.debug("Falling back on default node template");
            template = templatesMap.get("node");
        }

        LOGGER.debug("Choosing template: {}", template.getName());
        return template;
    }

    @Override
    public boolean isWriteable(final Class<?> type, final Type genericType,
                               final Annotation[] annotations, final MediaType mediaType) {
        LOGGER.debug(
                "Checking to see if type: {} is serializable to mimeType: {}",
                type.getName(), mediaType);
        return (mediaType.equals(TEXT_HTML_TYPE) || mediaType
                .equals(APPLICATION_XHTML_XML_TYPE))
                && RdfStream.class.isAssignableFrom(type);
    }

    @Override
    public long getSize(final RdfStream t, final Class<?> type,
                        final Type genericType, final Annotation[] annotations,
                        final MediaType mediaType) {
        // we don't know in advance how large the result might be
        return -1;
    }
}<|MERGE_RESOLUTION|>--- conflicted
+++ resolved
@@ -154,13 +154,7 @@
             }
 
             final List<String> otherTemplates =
-<<<<<<< HEAD
-                    ImmutableList.of("search:results", "jcr:namespaces",
-                            "jcr:workspaces", "jcr:nodetypes",
-                            "node", "fcr:versions", "fcr:lock", "fcr:fixity");
-=======
                     ImmutableList.of("jcr:nodetypes", "node", "fcr:versions", "fcr:fixity");
->>>>>>> c35d67bd
 
             for (final String key : otherTemplates) {
                 final Template template =
