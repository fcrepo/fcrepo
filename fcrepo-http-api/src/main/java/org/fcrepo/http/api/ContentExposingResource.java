--- conflicted
+++ resolved
@@ -402,11 +402,8 @@
 
     protected FedoraResource resource(final boolean canReturnTombstone) {
         if (fedoraResource == null) {
-<<<<<<< HEAD
-            fedoraResource = getResourceFromPath(externalPath(), canReturnTombstone);
-=======
             try {
-                fedoraResource = getResourceFromPath(externalPath());
+                fedoraResource = getResourceFromPath(externalPath(), canReturnTombstone);
             } catch (TombstoneException e) {
                 // We now want to display Mementos for a deleted object, so catch the Tombstone exception.
                 fedoraResource = e.getFedoraResource();
@@ -415,7 +412,6 @@
                     throw e;
                 }
             }
->>>>>>> 9cab4db9
         }
 
         return fedoraResource;
