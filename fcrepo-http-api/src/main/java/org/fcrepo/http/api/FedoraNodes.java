/**
 * Copyright 2014 DuraSpace, Inc.
 *
 * Licensed under the Apache License, Version 2.0 (the "License");
 * you may not use this file except in compliance with the License.
 * You may obtain a copy of the License at
 *
 *     http://www.apache.org/licenses/LICENSE-2.0
 *
 * Unless required by applicable law or agreed to in writing, software
 * distributed under the License is distributed on an "AS IS" BASIS,
 * WITHOUT WARRANTIES OR CONDITIONS OF ANY KIND, either express or implied.
 * See the License for the specific language governing permissions and
 * limitations under the License.
 */
package org.fcrepo.http.api;

import static com.hp.hpl.jena.graph.NodeFactory.createURI;
import static com.hp.hpl.jena.graph.Triple.create;
import static com.hp.hpl.jena.rdf.model.ModelFactory.createDefaultModel;
import static com.hp.hpl.jena.rdf.model.ResourceFactory.createResource;
import static com.sun.jersey.api.Responses.clientError;
import static com.sun.jersey.api.Responses.conflict;
import static com.sun.jersey.api.Responses.notAcceptable;
import static com.sun.jersey.api.Responses.notFound;
import static javax.ws.rs.core.MediaType.APPLICATION_XHTML_XML;
import static javax.ws.rs.core.MediaType.APPLICATION_XML;
import static javax.ws.rs.core.MediaType.TEXT_HTML;
import static javax.ws.rs.core.MediaType.TEXT_PLAIN;
import static javax.ws.rs.core.Response.created;
import static javax.ws.rs.core.Response.noContent;
import static javax.ws.rs.core.Response.status;
import static javax.ws.rs.core.Response.Status.FORBIDDEN;
import static javax.ws.rs.core.Response.Status.OK;
import static org.apache.commons.lang.ArrayUtils.contains;
import static org.apache.http.HttpStatus.SC_BAD_GATEWAY;
import static org.apache.http.HttpStatus.SC_BAD_REQUEST;
import static org.apache.http.HttpStatus.SC_CONFLICT;
import static org.apache.http.HttpStatus.SC_PRECONDITION_FAILED;
import static org.apache.jena.riot.RDFLanguages.contentTypeToLang;
import static org.apache.jena.riot.WebContent.contentTypeSPARQLUpdate;
import static org.fcrepo.http.commons.domain.RDFMediaType.N3;
import static org.fcrepo.http.commons.domain.RDFMediaType.N3_ALT1;
import static org.fcrepo.http.commons.domain.RDFMediaType.N3_ALT2;
import static org.fcrepo.http.commons.domain.RDFMediaType.NTRIPLES;
import static org.fcrepo.http.commons.domain.RDFMediaType.RDF_XML;
import static org.fcrepo.http.commons.domain.RDFMediaType.TURTLE;
import static org.fcrepo.http.commons.domain.RDFMediaType.TURTLE_X;
import static org.fcrepo.jcr.FedoraJcrTypes.FEDORA_DATASTREAM;
import static org.fcrepo.jcr.FedoraJcrTypes.FEDORA_OBJECT;
import static org.fcrepo.kernel.RdfLexicon.FIRST_PAGE;
import static org.fcrepo.kernel.RdfLexicon.INBOUND_REFERENCES;
import static org.fcrepo.kernel.RdfLexicon.LDP_NAMESPACE;
import static org.fcrepo.kernel.RdfLexicon.NEXT_PAGE;
import static org.fcrepo.kernel.rdf.GraphProperties.PROBLEMS_MODEL_NAME;
import static org.modeshape.jcr.api.JcrConstants.JCR_CONTENT;
import static org.slf4j.LoggerFactory.getLogger;

import java.io.IOException;
import java.io.InputStream;
import java.net.URI;
import java.net.URISyntaxException;
import java.text.ParseException;
import java.util.ArrayList;
import java.util.List;

import javax.jcr.ItemExistsException;
import javax.jcr.PathNotFoundException;
import javax.jcr.RepositoryException;
import javax.jcr.Session;
import javax.servlet.http.HttpServletResponse;
import javax.ws.rs.Consumes;
import javax.ws.rs.DELETE;
import javax.ws.rs.DefaultValue;
import javax.ws.rs.GET;
import javax.ws.rs.HEAD;
import javax.ws.rs.HeaderParam;
import javax.ws.rs.OPTIONS;
import javax.ws.rs.POST;
import javax.ws.rs.PUT;
import javax.ws.rs.Path;
import javax.ws.rs.PathParam;
import javax.ws.rs.Produces;
import javax.ws.rs.QueryParam;
import javax.ws.rs.WebApplicationException;
import javax.ws.rs.core.Context;
import javax.ws.rs.core.MediaType;
import javax.ws.rs.core.PathSegment;
import javax.ws.rs.core.Request;
import javax.ws.rs.core.Response;
import javax.ws.rs.core.UriInfo;

import com.hp.hpl.jena.rdf.model.ResourceFactory;
import com.sun.jersey.core.header.ContentDisposition;
import com.sun.jersey.multipart.FormDataParam;

import org.apache.commons.io.IOUtils;
import org.apache.jena.riot.Lang;
import org.fcrepo.http.commons.AbstractResource;
import org.fcrepo.http.commons.api.rdf.HttpIdentifierTranslator;
import org.fcrepo.http.commons.domain.MOVE;
import org.fcrepo.http.commons.domain.PATCH;
import org.fcrepo.http.commons.domain.COPY;
import org.fcrepo.http.commons.domain.Prefer;
import org.fcrepo.http.commons.domain.PreferTag;
import org.fcrepo.http.commons.session.InjectedSession;
import org.fcrepo.kernel.Datastream;
import org.fcrepo.kernel.FedoraResource;
import org.fcrepo.kernel.exception.InvalidChecksumException;
import org.fcrepo.kernel.rdf.IdentifierTranslator;
import org.fcrepo.kernel.rdf.HierarchyRdfContextOptions;
import org.fcrepo.kernel.utils.iterators.RdfStream;
import org.openrdf.util.iterators.Iterators;
import org.slf4j.Logger;
import org.springframework.context.annotation.Scope;
import org.springframework.stereotype.Component;

import com.codahale.metrics.annotation.Timed;
import com.hp.hpl.jena.graph.Node;
import com.hp.hpl.jena.query.Dataset;
import com.hp.hpl.jena.rdf.model.Model;

import org.modeshape.jcr.cache.NodeKey;
import org.modeshape.jcr.cache.ReferentialIntegrityException;

/**
 * CRUD operations on Fedora Nodes
 *
 * @author cbeer
 */
@Component
@Scope("prototype")
@Path("/{path: .*}")
public class FedoraNodes extends AbstractResource {

    @InjectedSession
    protected Session session;

    private static final Logger LOGGER = getLogger(FedoraNodes.class);

    /**
     * Retrieve the node headers
     * @param pathList
     * @param request
     * @param servletResponse
     * @param uriInfo
     * @return response
     * @throws RepositoryException
     */
    @HEAD
    @Timed
    public Response head(@PathParam("path") final List<PathSegment> pathList,
                     @Context final Request request,
                     @Context final HttpServletResponse servletResponse,
                     @Context final UriInfo uriInfo) throws RepositoryException {
        final String path = toPath(pathList);
        LOGGER.trace("Getting head for: {}", path);

        final HttpIdentifierTranslator subjects =
                new HttpIdentifierTranslator(session, this.getClass(), uriInfo);

        final String jcrPath = getJCRPath(createResource(uriInfo.getBaseUri() + path), subjects);
        LOGGER.trace("Head: Using auto hierarchy path {} to retrieve resource.", jcrPath);
        final FedoraResource resource = nodeService.getObject(session, jcrPath);

        checkCacheControlHeaders(request, servletResponse, resource);

        addResourceHttpHeaders(servletResponse, resource, subjects);

        return status(OK).build();
    }


    /**
     * Retrieve the node profile
     *
     * @param pathList
     * @param offset with limit, control the pagination window of details for
     *        child nodes
     * @param limit with offset, control the pagination window of details for
     *        child nodes
     * @param request
     * @param uriInfo
     * @return triples for the specified node
     * @throws RepositoryException
     */
    @GET
    @Produces({TURTLE, N3, N3_ALT2, RDF_XML, NTRIPLES, APPLICATION_XML, TEXT_PLAIN, TURTLE_X,
            TEXT_HTML, APPLICATION_XHTML_XML})
    public RdfStream describe(@PathParam("path") final List<PathSegment> pathList,
            @QueryParam("offset") @DefaultValue("0") final int offset,
            @QueryParam("limit")  @DefaultValue("-1") final int limit,
            @HeaderParam("Prefer") final Prefer prefer,
            @Context final Request request,
            @Context final HttpServletResponse servletResponse,
            @Context final UriInfo uriInfo) throws RepositoryException {
        final String path = toPath(pathList);
        LOGGER.trace("Getting profile for: {}", path);
        final HttpIdentifierTranslator subjects =
                new HttpIdentifierTranslator(session, this.getClass(), uriInfo);
        final String jcrPath = getJCRPath(createResource(uriInfo.getBaseUri() + path), subjects);
        LOGGER.trace("GET: Using auto hierarchy path {} to retrieve resource.", jcrPath);
        final FedoraResource resource = nodeService.getObject(session, jcrPath);

        checkCacheControlHeaders(request, servletResponse, resource);

        final RdfStream rdfStream =
            resource.getTriples(subjects).session(session)
                    .topic(subjects.getSubject(resource.getNode().getPath())
                            .asNode());

        final PreferTag returnPreference;

        if (prefer != null && prefer.hasReturn()) {
            returnPreference = prefer.getReturn();
        } else {
            returnPreference = new PreferTag("");
        }

        if (!returnPreference.getValue().equals("minimal")) {
            String include = returnPreference.getParams().get("include");
            if (include == null) {
                include = "";
            }

            String omit = returnPreference.getParams().get("omit");
            if (omit == null) {
                omit = "";
            }

            final String[] includes = include.split(" ");
            final String[] omits = omit.split(" ");

            if (limit >= 0) {
                final Node firstPage =
                    createURI(uriInfo.getRequestUriBuilder().replaceQueryParam("offset", 0)
                                  .replaceQueryParam("limit", limit).build()
                                  .toString().replace("&", "&amp;"));
                rdfStream.concat(create(subjects.getContext().asNode(), FIRST_PAGE.asNode(), firstPage));
                servletResponse.addHeader("Link", "<" + firstPage + ">;rel=\"first\"");

                if ( resource.getNode().getNodes().getSize() > (offset + limit) ) {
                    final Node nextPage =
                        createURI(uriInfo.getRequestUriBuilder().replaceQueryParam("offset", offset + limit)
                                  .replaceQueryParam("limit", limit).build()
                                  .toString().replace("&", "&amp;"));
                    rdfStream.concat(create(subjects.getContext().asNode(), NEXT_PAGE.asNode(), nextPage));
                    servletResponse.addHeader("Link", "<" + nextPage + ">;rel=\"next\"");
                }
            }

            final List<String> appliedIncludes = new ArrayList<>();

            final boolean membership =
                (!contains(includes, LDP_NAMESPACE + "PreferEmptyContainer") ||
                     contains(includes, LDP_NAMESPACE + "PreferMembership"))
                    && !contains(omits, LDP_NAMESPACE + "PreferMembership");

            final boolean containment =
                (!contains(includes, LDP_NAMESPACE + "PreferEmptyContainer") ||
                     contains(includes, LDP_NAMESPACE + "PreferContainment"))
                    && !contains(omits, LDP_NAMESPACE + "PreferContainment");


            final boolean references = contains(includes, INBOUND_REFERENCES.toString())
                                           && !contains(omits, INBOUND_REFERENCES.toString());

            final HierarchyRdfContextOptions hierarchyRdfContextOptions
                = new HierarchyRdfContextOptions(limit, offset, membership, containment);

            if (hierarchyRdfContextOptions.membershipEnabled()) {
                appliedIncludes.add(LDP_NAMESPACE + "PreferMembership");
            }

            if (hierarchyRdfContextOptions.containmentEnabled()) {
                appliedIncludes.add(LDP_NAMESPACE + "PreferContainment");
            }

            if (references) {
                rdfStream.concat(resource.getReferencesTriples(subjects));
                appliedIncludes.add(INBOUND_REFERENCES.toString());
            }

            rdfStream.concat(resource.getHierarchyTriples(subjects, hierarchyRdfContextOptions));

            final String preferences = "return=representation; include=\""
                                           + Iterators.toString(appliedIncludes.iterator(), " ") + "\"";
            servletResponse.addHeader("Preference-Applied", preferences);

        } else {
            servletResponse.addHeader("Preference-Applied", "return=minimal");
        }
        servletResponse.addHeader("Vary", "Prefer");

        addResourceHttpHeaders(servletResponse, resource, subjects);

        addResponseInformationToStream(resource, rdfStream, uriInfo,
                subjects);

        return rdfStream;


    }

    private void addResourceHttpHeaders(final HttpServletResponse servletResponse,
                                        final FedoraResource resource,
                                        final HttpIdentifierTranslator subjects) throws RepositoryException {

        if (resource.hasContent()) {
            servletResponse.addHeader("Link", "<" + subjects.getSubject(
                resource.getNode().getNode(JCR_CONTENT).getPath()) + ">;rel=\"describes\"");
        }

        if (!subjects.isCanonical()) {
            final IdentifierTranslator subjectsCanonical = subjects.getCanonical(true);

            servletResponse.addHeader("Link",
                "<" + subjectsCanonical.getSubject(resource.getPath()) + ">;rel=\"canonical\"");
        }

        addOptionsHttpHeaders(servletResponse);
        servletResponse.addHeader("Link", "<" + LDP_NAMESPACE + "Resource>;rel=\"type\"");
        servletResponse.addHeader("Link", "<" + LDP_NAMESPACE + "DirectContainer>;rel=\"type\"");
    }

    private void addOptionsHttpHeaders(final HttpServletResponse servletResponse) {
        servletResponse.addHeader("Accept-Patch", contentTypeSPARQLUpdate);

        servletResponse.addHeader("Allow", "MOVE,COPY,DELETE,POST,HEAD,GET,PUT,PATCH,OPTIONS");
        final String rdfTypes = TURTLE + "," + N3 + "," + N3_ALT1 + ","
                                    + N3_ALT2 + "," + RDF_XML + "," + NTRIPLES;
        servletResponse.addHeader("Accept-Post", rdfTypes + "," + MediaType.MULTIPART_FORM_DATA
                                                     + "," + contentTypeSPARQLUpdate);
    }

    /**
     * Update an object using SPARQL-UPDATE
     *
     * @param pathList
     * @return 201
     * @throws RepositoryException
     * @throws org.fcrepo.kernel.exception.InvalidChecksumException
     * @throws IOException
     */
    @PATCH
    @Consumes({contentTypeSPARQLUpdate})
    @Timed
    public Response updateSparql(@PathParam("path")
            final List<PathSegment> pathList,
            @Context
            final UriInfo uriInfo,
            final InputStream requestBodyStream,
            @Context final Request request, @Context final HttpServletResponse servletResponse)
        throws RepositoryException, IOException {

        final String path = toPath(pathList);
        LOGGER.debug("Attempting to update path: {}", path);

        try {
            final IdentifierTranslator subjects = new HttpIdentifierTranslator(session, FedoraNodes.class, uriInfo);

            final String jcrPath = getJCRPath(createResource(uriInfo.getBaseUri() + path), subjects);
            LOGGER.trace("PATCH: Using auto hierarchy path {} to retrieve resource.", jcrPath);
            LOGGER.trace("Converted incoming path {} to path: {}", path, jcrPath);
            if (requestBodyStream != null) {

                final FedoraResource resource =
                        nodeService.getObject(session, jcrPath);

                evaluateRequestPreconditions(request, resource);

                final Dataset properties = resource.updatePropertiesDataset(subjects, IOUtils
                        .toString(requestBodyStream));

                final Model problems = properties.getNamedModel(PROBLEMS_MODEL_NAME);
                if (!problems.isEmpty()) {
                    LOGGER.info(
                                   "Found these problems updating the properties for {}: {}",
                                   path, problems);
                    return status(FORBIDDEN).entity(problems.toString())
                            .build();

                }

                session.save();
                versionService.nodeUpdated(resource.getNode());

                addCacheControlHeaders(servletResponse, resource);

                return noContent().build();
            }
            return status(SC_BAD_REQUEST).entity(
                    "SPARQL-UPDATE requests must have content!").build();

        } finally {
            session.logout();
        }
    }

    /**
     * Create a resource at a specified path, or replace triples with provided RDF.
     * @param pathList
     * @param uriInfo
     * @param requestContentType
     * @param requestBodyStream
     * @return 204
     * @throws Exception
     */
    @PUT
    @Consumes({TURTLE, N3, N3_ALT1, N3_ALT2, RDF_XML, NTRIPLES})
    @Timed
    public Response createOrReplaceObjectRdf(
            @PathParam("path") final List<PathSegment> pathList,
            @Context final UriInfo uriInfo,
            @HeaderParam("Content-Type")
            final MediaType requestContentType,
            final InputStream requestBodyStream,
            @Context final Request request,
            @Context final HttpServletResponse servletResponse) throws RepositoryException, ParseException,
            IOException, InvalidChecksumException, URISyntaxException {
        final String path = toPath(pathList);
        LOGGER.debug("Attempting to replace path: {}", path);
        try {

            final FedoraResource resource;
            final Response.ResponseBuilder response;


            final MediaType contentType = getSimpleContentType(requestContentType);
            final HttpIdentifierTranslator idTranslator =
                    new HttpIdentifierTranslator(session, FedoraNodes.class, uriInfo);

<<<<<<< HEAD
            final String jcrPath = idTranslator.getPathFromSubject(createResource(uriInfo.getBaseUri() + path));
            LOGGER.trace("PUT: Using auto hierarchy path {} to retrieve resource.", jcrPath);
            if (nodeService.exists(session, jcrPath)) {
                resource = nodeService.getObject(session, jcrPath);
=======
            final boolean preexisting;
            if (nodeService.exists(session, path)) {
                resource = nodeService.getObject(session, path);
>>>>>>> 8b51bd17
                response = noContent();
                preexisting = true;
            } else {
                final MediaType effectiveContentType
                    = requestBodyStream == null || requestContentType == null ? null : contentType;
                resource = createFedoraResource(null, effectiveContentType, jcrPath);
                final URI location = new URI(idTranslator.getSubject(resource.getNode().getPath()).getURI());

                response = created(location).entity(location.toString());
                preexisting = false;
            }

            evaluateRequestPreconditions(request, resource);

            if (requestContentType != null && requestBodyStream != null)  {
                final String format = contentTypeToLang(contentType.toString()).getName().toUpperCase();

                final Model inputModel = createDefaultModel()
                                             .read(requestBodyStream,
                                                     idTranslator.getSubject(resource.getNode().getPath()).toString(),
                                                      format);

                resource.replaceProperties(idTranslator, inputModel);

            } else if (preexisting) {
                return status(SC_CONFLICT).entity("No RDF provided and the resource already exists!").build();
            }

            session.save();
            addCacheControlHeaders(servletResponse, resource);
            versionService.nodeUpdated(resource.getNode());

            return response.build();
        } finally {
            session.logout();
        }
    }

    /**
     * Creates a new object.
     *
     * @param pathList
     * @return 201
     * @throws Exception
     */
    @POST
    @Timed
    public Response createObject(@PathParam("path")
            final List<PathSegment> pathList,
            @QueryParam("mixin")
            final String mixin,
            @QueryParam("checksum")
            final String checksum,
            @HeaderParam("Content-Disposition") final String contentDisposition,
            @HeaderParam("Content-Type")
            final MediaType requestContentType,
            @HeaderParam("Slug")
            final String slug,
            @Context final HttpServletResponse servletResponse,
            @Context
            final UriInfo uriInfo, final InputStream requestBodyStream)
        throws RepositoryException, ParseException, IOException,
                   InvalidChecksumException, URISyntaxException {
        String pid;
        final String newObjectPath;
        final String path = toPath(pathList);
        LOGGER.trace("POST: Attempting to created object in path: {}", path);
        final HttpIdentifierTranslator idTranslator =
            new HttpIdentifierTranslator(session, FedoraNodes.class, uriInfo);

        final MediaType contentType = getSimpleContentType(requestContentType);

        final String contentTypeString = contentType.toString();

        final String jcrPath = idTranslator.getPathFromSubject(createResource(uriInfo.getBaseUri() + path));
        assertPathExists(jcrPath);

        if (slug != null && !slug.isEmpty()) {
            pid = slug;
        } else {
            pid = pidMinter.mintPid();
        }
        // reverse translate the proffered or created identifier
        LOGGER.trace("Using external identifier {} to create new resource.", pid);
        LOGGER.trace("Using prefixed external identifier {} to create new resource.", uriInfo.getBaseUri() + "/"
                                                                                          + pid);
        newObjectPath = idTranslator.getPathFromSubject(createResource(uriInfo.getBaseUri() +
                                                                       path + (path.equals("/") ? "" : "/") + pid));
        LOGGER.trace("Using auto hierarchy path {} to create new resource.", newObjectPath);
        // remove leading slash left over from translation
        //pid = pid.substring(1, pid.length());

        //newObjectPath = path + "/" + pid;

        assertPathMissing(newObjectPath);

        final FedoraResource object = nodeService.getObject(session,
                idTranslator.getPathFromSubject(createResource(uriInfo.getBaseUri() + path)));

        if (object.getModels().contains(FEDORA_DATASTREAM)) {
            throw new WebApplicationException(conflict().entity("Object cannot have child nodes").build());
        }

        LOGGER.debug("Attempting to ingest with path: {}", newObjectPath);

        try {

            final MediaType effectiveContentType
                = requestBodyStream == null || requestContentType == null ? null : contentType;
            final FedoraResource result = createFedoraResource(mixin,
                                                                  effectiveContentType,
                                                                  newObjectPath);

            final Response.ResponseBuilder response;
            final URI location = new URI(idTranslator.getSubject(result.getNode().getPath()).getURI());

            if (requestBodyStream == null || requestContentType == null) {
                LOGGER.trace("No request body detected");
                response = created(location).entity(location.toString());
            } else {
                LOGGER.trace("Received createObject with a request body and content type \"{}\"", contentTypeString);

                if (contentTypeString.equals(contentTypeSPARQLUpdate)) {
                    LOGGER.trace("Found SPARQL-Update content, applying..");
                    result.updatePropertiesDataset(idTranslator, IOUtils.toString(requestBodyStream));
                    if (result.isNew()) {
                        response = created(location).entity(location.toString());
                    } else {
                        response = noContent();
                    }
                } else  if (isRdfContentType(contentTypeString)) {
                    LOGGER.trace("Found a RDF syntax, attempting to replace triples");

                    final Lang lang = contentTypeToLang(contentTypeString);

                    final String format = lang.getName().toUpperCase();

                    final Model inputModel =
                        createDefaultModel().read(requestBodyStream,
                                idTranslator.getSubject(result.getNode().getPath()).toString(), format);

                    result.replaceProperties(idTranslator, inputModel);
                    response = created(location).entity(location.toString());
                } else if (result instanceof Datastream) {
                    LOGGER.trace("Created a datastream and have a binary payload.");

                    final URI checksumURI;

                    if (checksum != null && !checksum.equals("")) {
                        checksumURI = new URI(checksum);
                    } else {
                        checksumURI = null;
                    }


                    final String originalFileName;

                    if (contentDisposition != null) {
                        final ContentDisposition disposition = new ContentDisposition(contentDisposition);
                        originalFileName = disposition.getFileName();
                    } else {
                        originalFileName = null;
                    }

                    datastreamService.createDatastream(session,
                            newObjectPath, contentTypeString, originalFileName, requestBodyStream, checksumURI);
                    final URI contentLocation =
                        new URI(idTranslator.getSubject(((Datastream) result).getContentNode().getPath()).getURI());
                    response = created(contentLocation).entity(contentLocation.toString());

                } else {
                    if (requestBodyStream.read() != -1) {
                        LOGGER.trace("Unknown content type: {}", contentType);
                        response = notAcceptable().entity("Invalid Content type " + contentType);
                        throw new WebApplicationException(response.build());
                    } else {
                        response = created(location).entity(location.toString());
                    }
                }
            }

            session.save();
            versionService.nodeUpdated(result.getNode());

            LOGGER.debug("Finished creating {} with path: {}", mixin, newObjectPath);

            addCacheControlHeaders(servletResponse, result);

            return response.build();

        } finally {
            session.logout();
        }
    }

    private FedoraResource createFedoraResource(final String requestMixin,
                                                final MediaType requestContentType,
                                                final String path) throws RepositoryException {
        final String objectType = getRequestedObjectType(requestMixin, requestContentType);

        final FedoraResource result;

        switch (objectType) {
            case FEDORA_OBJECT:
                result = objectService.createObject(session, path);
                break;
            case FEDORA_DATASTREAM:
                result = datastreamService.createDatastream(session, path);
                break;
            default:
                throw new WebApplicationException(clientError().entity(
                        "Unknown object type " + objectType).build());
        }
        return result;
    }

    private void assertPathMissing(final String path) throws RepositoryException {
        if (nodeService.exists(session, path)) {
            throw new WebApplicationException(conflict().entity(path + " is an existing resource!").build());
        }
    }

    private void assertPathExists(final String path) throws RepositoryException {
        if (!nodeService.exists(session, path)) {
            throw new WebApplicationException(notFound().build());
        }
    }

    private String getRequestedObjectType(final String mixin, final MediaType requestContentType) {
        String objectType = FEDORA_OBJECT;

        if (mixin != null) {
            objectType = mixin;
        } else {
            if (requestContentType != null) {
                final String s = requestContentType.toString();
                if (!s.equals(contentTypeSPARQLUpdate) && !isRdfContentType(s)) {
                    objectType = FEDORA_DATASTREAM;
                }
            }
        }
        return objectType;
    }

    /**
     * Create a new object from a multipart/form-data POST request
     * @param pathList
     * @param mixin
     * @param slug
     * @param uriInfo
     * @param file
     * @return response
     * @throws Exception
     */
    @POST
    @Consumes(MediaType.MULTIPART_FORM_DATA)
    @Timed
    public Response createObjectFromFormPost(
                                                @PathParam("path") final List<PathSegment> pathList,
                                                @FormDataParam("mixin") final String mixin,
                                                @FormDataParam("slug") final String slug,
                                                @Context final HttpServletResponse servletResponse,
                                                @Context final UriInfo uriInfo,
                                                @FormDataParam("file") final InputStream file
    ) throws RepositoryException, URISyntaxException, InvalidChecksumException, ParseException, IOException {

        final MediaType effectiveContentType = file == null ? null : MediaType.APPLICATION_OCTET_STREAM_TYPE;
        return createObject(pathList, mixin, null, null, effectiveContentType, slug, servletResponse, uriInfo, file);

    }

    /**
     * Deletes an object.
     *
     * @param pathList
     * @return response
     * @throws RepositoryException
     */
    @DELETE
    @Timed
    public Response deleteObject(@PathParam("path")
            final List<PathSegment> pathList,
            @Context final Request request) throws RepositoryException {

        try {
            final HttpIdentifierTranslator subjects =
                    new HttpIdentifierTranslator(session, this.getClass(), uriInfo);

            final String path = toPath(pathList);
            final String jcrPath = getJCRPath(createResource(uriInfo.getBaseUri() + path), subjects);
            LOGGER.trace("DELETE: Using auto hierarchy path {} to retrieve resource.", jcrPath);
            final FedoraResource resource =
                nodeService.getObject(session, jcrPath);
            evaluateRequestPreconditions(request, resource);

            nodeService.deleteObject(session, jcrPath);
            session.save();
            return noContent().build();
        } catch (javax.jcr.ReferentialIntegrityException riex) {
            final StringBuffer msg = new StringBuffer("Unable to delete node because it is linked to "
                    + "by other nodes: ");

            // lookup paths of linking nodes
            final Throwable inner = riex.getCause();
            if ( inner instanceof ReferentialIntegrityException) {
                for ( NodeKey node : ((ReferentialIntegrityException)inner).getReferrers() ) {
                    try {
                        msg.append( " " + session.getNodeByIdentifier(node.getIdentifier()).getPath() );
                    } catch ( Exception ex ) {
                        msg.append( " <" + node.getIdentifier() + ">");
                    }
                }
            }
            return status(SC_PRECONDITION_FAILED).entity(msg.toString()).build();
        } catch (WebApplicationException ex) {
            return (Response)ex.getResponse();
        } finally {
            session.logout();
        }
    }

    /**
     * Copies an object from one path to another
     */
    @COPY
    @Timed
    public Response copyObject(@PathParam("path") final List<PathSegment> path,
                               @HeaderParam("Destination") final String destinationUri)
        throws RepositoryException, URISyntaxException {

        try {

            final IdentifierTranslator subjects =
                new HttpIdentifierTranslator(session, FedoraNodes.class, uriInfo);
            String srcPath = subjects.getPathFromSubject(createResource(uriInfo.getBaseUri() + toPath(path)));
            LOGGER.trace("COPY: Using auto hierarchy path {} to retrieve source.", srcPath);
            if (!nodeService.exists(session, srcPath)) {
                return status(SC_CONFLICT).entity("The source path does not exist").build();
            }

            final String destination =
                subjects.getPathFromSubject(ResourceFactory.createResource(destinationUri));
            LOGGER.trace("COPY: Using auto hierarchy path {} to retrieve destination resource.", destination);
            if (destination == null) {
                return status(SC_BAD_GATEWAY).entity("Destination was not a valid resource path").build();
            } else if (nodeService.exists(session, destination)) {
                return status(SC_PRECONDITION_FAILED).entity("Destination resource already exists").build();
            }

<<<<<<< HEAD
            nodeService.copyObject(session, srcPath, destination);
=======

            nodeService.copyObject(session, toPath(path), destination);
>>>>>>> 8b51bd17
            session.save();
            versionService.nodeUpdated(session, destination);
            return created(new URI(destinationUri)).build();
        } catch (final ItemExistsException e) {
            throw new WebApplicationException(e,
                status(SC_PRECONDITION_FAILED).entity("Destination resource already exists").build());
        } catch (final PathNotFoundException e) {
            throw new WebApplicationException(e, status(SC_CONFLICT).entity(
                    "There is no node that will serve as the parent of the moved item")
                    .build());
        } finally {
            session.logout();
        }

    }

    /**
     * Copies an object from one path to another
     */
    @MOVE
    @Timed
    public Response moveObject(@PathParam("path") final List<PathSegment> pathList,
                               @HeaderParam("Destination") final String destinationUri,
                               @Context final Request request)
        throws RepositoryException, URISyntaxException {
        final IdentifierTranslator subjects =
                new HttpIdentifierTranslator(session, FedoraNodes.class, uriInfo);
        try {

            final String path = toPath(pathList);
            String srcPath = subjects.getPathFromSubject(createResource(uriInfo.getBaseUri() + path));
            LOGGER.trace("MOVE: Using auto hierarchy path {} to retrieve source resource.", srcPath);
            if (!nodeService.exists(session, srcPath)) {
                return status(SC_CONFLICT).entity("The source path does not exist").build();
            }


            final FedoraResource resource =
                nodeService.getObject(session, srcPath);


            evaluateRequestPreconditions(request, resource);

            final String destination =
                subjects.getPathFromSubject(ResourceFactory.createResource(destinationUri));
            LOGGER.trace("MOVE: Using auto hierarchy path {} to retrieve destination resource.", destination);
            if (destination == null) {
                return status(SC_BAD_GATEWAY).entity("Destination was not a valid resource path").build();
            } else if (nodeService.exists(session, destination)) {
                return status(SC_PRECONDITION_FAILED).entity("Destination resource already exists").build();
            }

            nodeService.moveObject(session, path, destination);
            session.save();
            versionService.nodeUpdated(session, destination);
            return created(new URI(destinationUri)).build();
        } catch (final ItemExistsException e) {
            throw new WebApplicationException(e,
                status(SC_PRECONDITION_FAILED).entity("Destination resource already exists").build());
        } catch (final PathNotFoundException e) {
            throw new WebApplicationException(e, status(SC_CONFLICT).entity(
                    "There is no node that will serve as the parent of the moved item")
                    .build());
        } finally {
            session.logout();
        }

    }

    /**
     * Outputs information about the supported HTTP methods, etc.
     */
    @OPTIONS
    @Timed
    public Response options(@PathParam("path") final List<PathSegment> pathList,
                            @Context final HttpServletResponse servletResponse)
        throws RepositoryException {
        addOptionsHttpHeaders(servletResponse);
        return status(OK).build();
    }

}<|MERGE_RESOLUTION|>--- conflicted
+++ resolved
@@ -430,16 +430,11 @@
             final HttpIdentifierTranslator idTranslator =
                     new HttpIdentifierTranslator(session, FedoraNodes.class, uriInfo);
 
-<<<<<<< HEAD
             final String jcrPath = idTranslator.getPathFromSubject(createResource(uriInfo.getBaseUri() + path));
             LOGGER.trace("PUT: Using auto hierarchy path {} to retrieve resource.", jcrPath);
+            final boolean preexisting;
             if (nodeService.exists(session, jcrPath)) {
                 resource = nodeService.getObject(session, jcrPath);
-=======
-            final boolean preexisting;
-            if (nodeService.exists(session, path)) {
-                resource = nodeService.getObject(session, path);
->>>>>>> 8b51bd17
                 response = noContent();
                 preexisting = true;
             } else {
@@ -772,9 +767,8 @@
 
         try {
 
-            final IdentifierTranslator subjects =
-                new HttpIdentifierTranslator(session, FedoraNodes.class, uriInfo);
-            String srcPath = subjects.getPathFromSubject(createResource(uriInfo.getBaseUri() + toPath(path)));
+            final IdentifierTranslator subjects = new HttpIdentifierTranslator(session, FedoraNodes.class, uriInfo);
+            final String srcPath = subjects.getPathFromSubject(createResource(uriInfo.getBaseUri() + toPath(path)));
             LOGGER.trace("COPY: Using auto hierarchy path {} to retrieve source.", srcPath);
             if (!nodeService.exists(session, srcPath)) {
                 return status(SC_CONFLICT).entity("The source path does not exist").build();
@@ -789,12 +783,7 @@
                 return status(SC_PRECONDITION_FAILED).entity("Destination resource already exists").build();
             }
 
-<<<<<<< HEAD
-            nodeService.copyObject(session, srcPath, destination);
-=======
-
             nodeService.copyObject(session, toPath(path), destination);
->>>>>>> 8b51bd17
             session.save();
             versionService.nodeUpdated(session, destination);
             return created(new URI(destinationUri)).build();
@@ -825,7 +814,7 @@
         try {
 
             final String path = toPath(pathList);
-            String srcPath = subjects.getPathFromSubject(createResource(uriInfo.getBaseUri() + path));
+            final String srcPath = subjects.getPathFromSubject(createResource(uriInfo.getBaseUri() + path));
             LOGGER.trace("MOVE: Using auto hierarchy path {} to retrieve source resource.", srcPath);
             if (!nodeService.exists(session, srcPath)) {
                 return status(SC_CONFLICT).entity("The source path does not exist").build();
