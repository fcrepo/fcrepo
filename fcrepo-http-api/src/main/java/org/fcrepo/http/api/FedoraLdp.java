--- conflicted
+++ resolved
@@ -766,13 +766,8 @@
     }
 
     /**
-<<<<<<< HEAD
-     * perform save with checking to prevent SN-Sibling nodes from creating
-     * @param resource the FedoraResource need to save
-=======
      * Perform save but prevent same-node-siblings from being created
      * @param resource the FedoraResource to save
->>>>>>> c93c1eed
      * @throws RepositoryException
      */
     private void save(final FedoraResource resource) throws RepositoryException {
