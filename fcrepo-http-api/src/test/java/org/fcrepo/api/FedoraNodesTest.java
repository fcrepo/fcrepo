--- conflicted
+++ resolved
@@ -11,37 +11,30 @@
 import static org.mockito.Mockito.mock;
 import static org.mockito.Mockito.never;
 import static org.mockito.Mockito.verify;
-import static org.mockito.Mockito.verifyNoMoreInteractions;
 import static org.mockito.Mockito.when;
 
 import java.io.ByteArrayInputStream;
 import java.io.IOException;
 import java.io.InputStream;
-<<<<<<< HEAD
 import java.util.Date;
 import java.util.HashSet;
-=======
 import java.io.OutputStream;
 import java.util.HashSet;
 import java.util.List;
->>>>>>> 2912afd4
 
 import javax.jcr.LoginException;
 import javax.jcr.Node;
 import javax.jcr.RepositoryException;
 import javax.jcr.Session;
-<<<<<<< HEAD
 import javax.ws.rs.core.EntityTag;
 import javax.ws.rs.core.Request;
 import javax.ws.rs.core.Response;
 import javax.ws.rs.core.Response.Status;
-=======
 import javax.ws.rs.core.MediaType;
 import javax.ws.rs.core.Request;
 import javax.ws.rs.core.Response;
 import javax.ws.rs.core.Response.Status;
 import javax.ws.rs.core.Variant;
->>>>>>> 2912afd4
 
 import com.hp.hpl.jena.query.Dataset;
 import com.hp.hpl.jena.rdf.model.Model;
@@ -206,7 +199,6 @@
 		verify(mockSession, never()).save();
 	}
 
-<<<<<<< HEAD
     @Test
     public void testDescribeNodeCached() throws Exception {
         final String pid = "FedoraDatastreamsTest1";
@@ -235,8 +227,7 @@
         verify(mockSession, never()).save();
         assertEquals(Status.NOT_MODIFIED.getStatusCode(), actual.getStatus());
     }
-    
-=======
+
 	@Test
 	public void testDescribeRdfObject() throws RepositoryException, IOException {
 		final String pid = "FedoraObjectsRdfTest1";
@@ -283,6 +274,4 @@
 		verify(mockSession).logout();
 	}
 
-
->>>>>>> 2912afd4
 }