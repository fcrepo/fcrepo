/**
 * Copyright 2015 DuraSpace, Inc.
 *
 * Licensed under the Apache License, Version 2.0 (the "License");
 * you may not use this file except in compliance with the License.
 * You may obtain a copy of the License at
 *
 *     http://www.apache.org/licenses/LICENSE-2.0
 *
 * Unless required by applicable law or agreed to in writing, software
 * distributed under the License is distributed on an "AS IS" BASIS,
 * WITHOUT WARRANTIES OR CONDITIONS OF ANY KIND, either express or implied.
 * See the License for the specific language governing permissions and
 * limitations under the License.
 */
package org.fcrepo.integration.http.api;

import static com.google.common.collect.Collections2.transform;
import static com.google.common.collect.ImmutableList.copyOf;
import static com.hp.hpl.jena.graph.Node.ANY;
import static com.hp.hpl.jena.graph.NodeFactory.createLiteral;
import static com.hp.hpl.jena.graph.NodeFactory.createURI;
import static com.hp.hpl.jena.rdf.model.ModelFactory.createDefaultModel;
import static com.hp.hpl.jena.rdf.model.ModelFactory.createModelForGraph;
import static com.hp.hpl.jena.rdf.model.ResourceFactory.createLangLiteral;
import static com.hp.hpl.jena.rdf.model.ResourceFactory.createPlainLiteral;
import static com.hp.hpl.jena.rdf.model.ResourceFactory.createProperty;
import static com.hp.hpl.jena.rdf.model.ResourceFactory.createResource;
import static java.util.TimeZone.getTimeZone;
import static java.util.regex.Pattern.DOTALL;
import static java.util.regex.Pattern.compile;
import static javax.ws.rs.core.MediaType.TEXT_PLAIN;
import static javax.ws.rs.core.Response.Status.BAD_REQUEST;
import static javax.ws.rs.core.Response.Status.CONFLICT;
import static javax.ws.rs.core.Response.Status.CREATED;
import static javax.ws.rs.core.Response.Status.NOT_MODIFIED;
import static javax.ws.rs.core.Response.Status.NO_CONTENT;
import static javax.ws.rs.core.Response.Status.OK;
import static javax.ws.rs.core.Response.Status.CONFLICT;
import static javax.ws.rs.core.Response.Status.TEMPORARY_REDIRECT;
import static nu.validator.htmlparser.common.DoctypeExpectation.NO_DOCTYPE_ERRORS;
import static nu.validator.htmlparser.common.XmlViolationPolicy.ALLOW;
import static org.apache.http.impl.client.cache.CacheConfig.DEFAULT;
import static org.apache.jena.riot.RDFLanguages.contentTypeToLang;
import static org.apache.jena.riot.WebContent.contentTypeN3;
import static org.apache.jena.riot.WebContent.contentTypeN3Alt2;
import static org.apache.jena.riot.WebContent.contentTypeNTriples;
import static org.apache.jena.riot.WebContent.contentTypeRDFXML;
import static org.apache.jena.riot.WebContent.contentTypeSPARQLUpdate;
import static org.apache.jena.riot.WebContent.contentTypeTurtle;
import static org.fcrepo.http.commons.domain.RDFMediaType.POSSIBLE_RDF_VARIANTS;
import static org.fcrepo.kernel.FedoraJcrTypes.FCR_METADATA;
import static org.fcrepo.kernel.FedoraJcrTypes.FEDORA_CONTAINER;
import static org.fcrepo.kernel.FedoraJcrTypes.ROOT;
import static org.fcrepo.kernel.RdfLexicon.BASIC_CONTAINER;
import static org.fcrepo.kernel.RdfLexicon.CONTAINS;
import static org.fcrepo.kernel.RdfLexicon.DC_TITLE;
import static org.fcrepo.kernel.RdfLexicon.DIRECT_CONTAINER;
import static org.fcrepo.kernel.RdfLexicon.FIRST_PAGE;
import static org.fcrepo.kernel.RdfLexicon.HAS_CHILD;
import static org.fcrepo.kernel.RdfLexicon.HAS_MEMBER_RELATION;
import static org.fcrepo.kernel.RdfLexicon.HAS_OBJECT_COUNT;
import static org.fcrepo.kernel.RdfLexicon.HAS_OBJECT_SIZE;
import static org.fcrepo.kernel.RdfLexicon.HAS_PRIMARY_IDENTIFIER;
import static org.fcrepo.kernel.RdfLexicon.HAS_PRIMARY_TYPE;
import static org.fcrepo.kernel.RdfLexicon.INBOUND_REFERENCES;
import static org.fcrepo.kernel.RdfLexicon.INDIRECT_CONTAINER;
import static org.fcrepo.kernel.RdfLexicon.JCR_NT_NAMESPACE;
import static org.fcrepo.kernel.RdfLexicon.LDP_MEMBER;
import static org.fcrepo.kernel.RdfLexicon.LDP_NAMESPACE;
import static org.fcrepo.kernel.RdfLexicon.MEMBERSHIP_RESOURCE;
import static org.fcrepo.kernel.RdfLexicon.MIX_NAMESPACE;
import static org.fcrepo.kernel.RdfLexicon.NEXT_PAGE;
import static org.fcrepo.kernel.RdfLexicon.NON_RDF_SOURCE;
import static org.fcrepo.kernel.RdfLexicon.RDF_NAMESPACE;
import static org.fcrepo.kernel.RdfLexicon.REPOSITORY_NAMESPACE;
import static org.junit.Assert.assertEquals;
import static org.junit.Assert.assertFalse;
import static org.junit.Assert.assertNotEquals;
import static org.junit.Assert.assertNotNull;
import static org.junit.Assert.assertTrue;
import static org.junit.Assert.fail;
import static org.slf4j.LoggerFactory.getLogger;

import java.io.ByteArrayInputStream;
import java.io.File;
import java.io.IOException;
import java.io.InputStream;
import java.io.StringWriter;
import java.io.Writer;
import java.text.SimpleDateFormat;
import java.util.ArrayList;
import java.util.Collection;
import java.util.Date;
import java.util.Iterator;
import java.util.List;
import java.util.Locale;
import java.util.UUID;

import javax.ws.rs.core.Link;
import javax.ws.rs.core.MediaType;
import javax.ws.rs.core.Variant;

import nu.validator.htmlparser.sax.HtmlParser;
import nu.validator.saxtree.TreeBuilder;

import org.fcrepo.http.commons.domain.RDFMediaType;
import org.fcrepo.kernel.RdfLexicon;

import org.apache.commons.io.IOUtils;
import org.apache.http.Header;
import org.apache.http.HttpEntity;
import org.apache.http.HttpResponse;
import org.apache.http.annotation.NotThreadSafe;
import org.apache.http.client.HttpClient;
import org.apache.http.client.methods.HttpDelete;
import org.apache.http.client.methods.HttpGet;
import org.apache.http.client.methods.HttpHead;
import org.apache.http.client.methods.HttpOptions;
import org.apache.http.client.methods.HttpPatch;
import org.apache.http.client.methods.HttpPost;
import org.apache.http.client.methods.HttpPut;
import org.apache.http.client.methods.HttpRequestBase;
import org.apache.http.entity.BasicHttpEntity;
import org.apache.http.entity.ByteArrayEntity;
import org.apache.http.entity.StringEntity;
import org.apache.http.impl.client.CloseableHttpClient;
import org.apache.http.impl.client.HttpClientBuilder;
import org.apache.http.impl.client.cache.CachingHttpClientBuilder;
import org.apache.http.util.EntityUtils;
import org.apache.jena.riot.Lang;
import org.glassfish.jersey.media.multipart.ContentDisposition;
import org.junit.Before;
import org.junit.Ignore;
import org.junit.Test;
import org.slf4j.Logger;
import org.xml.sax.ErrorHandler;
import org.xml.sax.InputSource;
import org.xml.sax.SAXParseException;

import com.google.common.base.Function;
import com.google.common.base.Joiner;
import com.hp.hpl.jena.graph.Graph;
import com.hp.hpl.jena.graph.Node;
import com.hp.hpl.jena.graph.NodeFactory;
import com.hp.hpl.jena.graph.Triple;
import com.hp.hpl.jena.rdf.model.Model;
import com.hp.hpl.jena.rdf.model.NodeIterator;
import com.hp.hpl.jena.rdf.model.Property;
import com.hp.hpl.jena.rdf.model.Resource;
import com.hp.hpl.jena.rdf.model.StmtIterator;
import com.hp.hpl.jena.sparql.core.Quad;
import com.hp.hpl.jena.update.GraphStore;
import com.hp.hpl.jena.vocabulary.DC_11;

/**
 * @author cabeer
 */
public class FedoraLdpIT extends AbstractResourceIT {

    private static final String TEST_ACTIVATION_PROPERTY = "RUN_TEST_CREATE_MANY";

    private static final Logger LOGGER = getLogger(FedoraLdpIT.class);

    private SimpleDateFormat headerFormat;
    private SimpleDateFormat tripleFormat;

    @Before
    public void setup() {
        headerFormat = new SimpleDateFormat("EEE, dd MMM yyyy HH:mm:ss zzz", Locale.US);
        headerFormat.setTimeZone(getTimeZone("GMT"));
        tripleFormat = new SimpleDateFormat("yyyy-MM-dd'T'HH:mm:ss.SSS'Z'");
        tripleFormat.setTimeZone(getTimeZone("GMT"));
    }


    @Test
    public void testHeadRepositoryGraph() throws Exception {
        final HttpHead headObjMethod = new HttpHead(serverAddress);
        assertEquals(200, getStatus(headObjMethod));
    }

    @Test
    public void testHeadObject() throws Exception {
        final String pid = getRandomUniquePid();

        createObject(pid);

        final String location = serverAddress + pid;
        final HttpHead headObjMethod = new HttpHead(location);
        assertEquals(200, getStatus(headObjMethod));
    }

    @Test
    public void testHeadDefaultContainer() throws Exception {
        final String pid = getRandomUniquePid();

        createObject(pid);

        final String location = serverAddress + pid;
        final HttpHead headObjMethod = new HttpHead(location);
        final HttpResponse response = client.execute(headObjMethod);

        final Collection<String> links = getLinkHeaders(response);
        assertTrue("Didn't find LDP container link header!", links.contains("<" + BASIC_CONTAINER.getURI() + ">;" +
                "rel=\"type\""));
    }

    @Test
    public void testHeadBasicContainer() throws Exception {
        final String pid = getRandomUniquePid();

        createObject(pid);
        addMixin(pid, BASIC_CONTAINER.getURI());

        final String location = serverAddress + pid;
        final HttpHead headObjMethod = new HttpHead(location);
        final HttpResponse response = client.execute(headObjMethod);

        final Collection<String> links = getLinkHeaders(response);
        assertTrue("Didn't find LDP container link header!", links.contains("<" + BASIC_CONTAINER.getURI() + ">;" +
                "rel=\"type\""));
    }


    @Test
    public void testHeadDirectContainer() throws Exception {
        final String pid = getRandomUniquePid();

        createObject(pid);
        addMixin(pid, DIRECT_CONTAINER.getURI());

        final String location = serverAddress + pid;
        final HttpHead headObjMethod = new HttpHead(location);
        final HttpResponse response = client.execute(headObjMethod);

        final Collection<String> links = getLinkHeaders(response);
        assertTrue("Didn't find LDP container link header!", links.contains("<" + DIRECT_CONTAINER.getURI() + ">;" +
                "rel=\"type\""));
    }

    @Test
    public void testHeadIndirectContainer() throws Exception {
        final String pid = getRandomUniquePid();

        createObject(pid);
        addMixin(pid, INDIRECT_CONTAINER.getURI());

        final String location = serverAddress + pid;
        final HttpHead headObjMethod = new HttpHead(location);
        final HttpResponse response = client.execute(headObjMethod);

        final Collection<String> links = getLinkHeaders(response);
        assertTrue("Didn't find LDP container link header!", links.contains("<" + INDIRECT_CONTAINER.getURI() + ">;" +
                "rel=\"type\""));
    }



    @Test
    public void testHeadDatastream() throws Exception {
        final String pid = getRandomUniquePid();

        createDatastream(pid, "x", "123");

        final String location = serverAddress + pid + "/x";
        final HttpHead headObjMethod = new HttpHead(location);
        final HttpResponse response = client.execute(headObjMethod);
        assertEquals(OK.getStatusCode(), response.getStatusLine().getStatusCode());

        assertEquals(TEXT_PLAIN, response.getFirstHeader("Content-Type").getValue());
        assertEquals("3", response.getFirstHeader("Content-Length").getValue());
        assertEquals("bytes", response.getFirstHeader("Accept-Ranges").getValue());
        final ContentDisposition disposition
                = new ContentDisposition(response.getFirstHeader("Content-Disposition").getValue());
        assertEquals("attachment", disposition.getType());
    }

    @Test
    public void testOptions() throws Exception {
        final String pid = getRandomUniquePid();

        createObject(pid);

        final String location = serverAddress + pid;

        final HttpOptions optionsRequest = new HttpOptions(location);
        final HttpResponse optionsResponse = client.execute(optionsRequest);
        assertEquals(OK.getStatusCode(), optionsResponse.getStatusLine().getStatusCode());

        assertContainerOptionsHeaders(optionsResponse);
    }

    @Test
    public void testOptionsBinary() throws Exception {
        final String pid = getRandomUniquePid();

        createDatastream(pid, "x", pid);

        final String location = serverAddress + pid + "/x";

        final HttpOptions optionsRequest = new HttpOptions(location);
        final HttpResponse optionsResponse = client.execute(optionsRequest);
        assertEquals(OK.getStatusCode(), optionsResponse.getStatusLine().getStatusCode());

        assertResourceOptionsHeaders(optionsResponse);

        assertEquals("0", optionsResponse.getFirstHeader("Content-Length").getValue());
    }

    @Test
    public void testOptionsBinaryMetadata() throws Exception {
        final String pid = getRandomUniquePid();

        createDatastream(pid, "x", pid);

        final String location = serverAddress + pid + "/x/fcr:metadata";

        final HttpOptions optionsRequest = new HttpOptions(location);
        final HttpResponse optionsResponse = client.execute(optionsRequest);
        assertEquals(OK.getStatusCode(), optionsResponse.getStatusLine().getStatusCode());

        assertRdfOptionsHeaders(optionsResponse);
    }

    @Test
    public void testOptionsBinaryMetadataWithUriEncoding() throws Exception {
        final String pid = getRandomUniquePid();

        createDatastream(pid, "x", pid);

        final String location = serverAddress + pid + "/x/fcr%3Ametadata";

        final HttpOptions optionsRequest = new HttpOptions(location);
        final HttpResponse optionsResponse = client.execute(optionsRequest);
        assertEquals(OK.getStatusCode(), optionsResponse.getStatusLine().getStatusCode());

        assertRdfOptionsHeaders(optionsResponse);
    }

    private static void assertContainerOptionsHeaders(final HttpResponse httpResponse) {
        assertRdfOptionsHeaders(httpResponse);
        final List<String> methods = headerValues(httpResponse,"Allow");
        assertTrue("Should allow POST", methods.contains(HttpPost.METHOD_NAME));

        final List<String> postTypes = headerValues(httpResponse,"Accept-Post");
        assertTrue("POST should support application/sparql-update", postTypes.contains(contentTypeSPARQLUpdate));
        assertTrue("POST should support text/turtle", postTypes.contains(contentTypeTurtle));
        assertTrue("POST should support text/rdf+n3", postTypes.contains(contentTypeN3));
        assertTrue("POST should support text/n3", postTypes.contains(contentTypeN3Alt2));
        assertTrue("POST should support application/rdf+xml", postTypes.contains(contentTypeRDFXML));
        assertTrue("POST should support application/n-triples", postTypes.contains(contentTypeNTriples));
        assertTrue("POST should support multipart/form-data", postTypes.contains("multipart/form-data"));
    }

    private static void assertRdfOptionsHeaders(final HttpResponse httpResponse) {
        final List<String> methods = headerValues(httpResponse,"Allow");
        assertTrue("Should allow PATCH", methods.contains(HttpPatch.METHOD_NAME));
        assertTrue("Should allow MOVE", methods.contains(HttpMove.METHOD_NAME));
        assertTrue("Should allow COPY", methods.contains(HttpCopy.METHOD_NAME));

        final List<String> patchTypes = headerValues(httpResponse,"Accept-Patch");
        assertTrue("PATCH should support application/sparql-update", patchTypes.contains(contentTypeSPARQLUpdate));
        assertResourceOptionsHeaders(httpResponse);
    }

    private static void assertResourceOptionsHeaders(final HttpResponse httpResponse) {
        final List<String> methods = headerValues(httpResponse,"Allow");
        assertTrue("Should allow GET", methods.contains(HttpGet.METHOD_NAME));
        assertTrue("Should allow PUT", methods.contains(HttpPut.METHOD_NAME));
        assertTrue("Should allow DELETE", methods.contains(HttpDelete.METHOD_NAME));
        assertTrue("Should allow OPTIONS", methods.contains(HttpOptions.METHOD_NAME));

    }

    private static List<String> headerValues( final HttpResponse response, final String headerName ) {
        final List<String> values = new ArrayList<>();
        for (final Header header : response.getHeaders(headerName)) {
            for (final String elem : header.getValue().split(",")) {
                values.add(elem.trim());
            }
        }
        return values;
    }

    @NotThreadSafe // HttpRequestBase is @NotThreadSafe
    private class HttpCopy extends HttpRequestBase {

        public final static String METHOD_NAME = "COPY";


        @Override
        public String getMethod() {
            return METHOD_NAME;
        }

    }

    @NotThreadSafe // HttpRequestBase is @NotThreadSafe
    private class HttpMove extends HttpRequestBase {

        public final static String METHOD_NAME = "MOVE";


        @Override
        public String getMethod() {
            return METHOD_NAME;
        }

    }


    @Test
    public void testGetRDFSource() throws Exception {
        final String pid = getRandomUniquePid();

        createObject(pid);

        final HttpGet httpGet = new HttpGet(serverAddress + pid);
        final HttpResponse response = execute(httpGet);

        final HttpEntity entity = response.getEntity();
        final String content = EntityUtils.toString(entity);

        assertEquals(OK.getStatusCode(), response.getStatusLine()
                .getStatusCode());

        final MediaType mediaType = MediaType.valueOf(entity.getContentType().getValue());
        final Lang lang = contentTypeToLang(mediaType.toString());
        assertNotNull("Entity is not an RDF serialization", lang);
        LOGGER.warn(content);

    }

    @Test
    public void testGetNonRDFSource() throws Exception {
        final String pid = getRandomUniquePid();

        createDatastream(pid, "x", "some content");

        final HttpGet httpGet = new HttpGet(serverAddress + pid + "/x");
        final HttpResponse response = execute(httpGet);

        final HttpEntity entity = response.getEntity();
        final String content = EntityUtils.toString(entity);

        assertEquals(OK.getStatusCode(), response.getStatusLine()
                .getStatusCode());
        assertEquals("some content", content);
        LOGGER.warn(content);

    }

    @Test
    public void testGetNonRDFSourceDescription() throws Exception {
        final String pid = getRandomUniquePid();

        createDatastream(pid, "x", "some content");

        final HttpGet httpGet = new HttpGet(serverAddress + pid + "/x/" + FCR_METADATA);
        final HttpResponse response = execute(httpGet);
        assertEquals(OK.getStatusCode(), response.getStatusLine().getStatusCode());

        final GraphStore graphStore = getGraphStore(response);
        final Node rdfType = createURI(RDF_NAMESPACE + "type");
        assertTrue("Description should be a fedora:NonRdfSourceDescription",
                graphStore.contains(ANY, createURI(serverAddress + pid + "/x/" + FCR_METADATA), rdfType,
                        createURI(REPOSITORY_NAMESPACE + "NonRdfSourceDescription")));
        assertTrue("Binary should be a ldp:NonRDFSource",
                graphStore.contains(ANY, createURI(serverAddress + pid + "/x"), rdfType, NON_RDF_SOURCE.asNode()));
    }

    @Test
    public void testDeleteObject() throws Exception {
        final String pid = getRandomUniquePid();

        createObject(pid);

        final String location = serverAddress + pid;
        assertEquals(204, getStatus(new HttpDelete(location)));
        assertDeleted(location);
    }

    @Test
    public void testDeleteHierarchy() throws Exception {
        final String pid = getRandomUniquePid();

        createObject(pid + "/foo");

        final String location = serverAddress + pid;
        assertEquals(204, getStatus(new HttpDelete(location)));
        assertDeleted(location);
        assertDeleted(location + "/foo");
    }

    @Test
    public void testDeleteBinary() throws Exception {
        final String pid = getRandomUniquePid();

        createDatastream(pid, "x", "some content");

        final String location = serverAddress + pid + "/x";
        assertEquals(204, getStatus(new HttpDelete(location)));
        assertDeleted(location);
    }

    @Test
    public void testDeleteObjectAndTombstone() throws Exception {
        final String pid = getRandomUniquePid();

        createObject(pid);

        final String location = serverAddress + pid;
        assertEquals(204, getStatus(new HttpDelete(location)));
        assertDeleted(location);
        final HttpGet httpGet = new HttpGet(location);
        final HttpResponse response = execute(httpGet);
        final Link tombstone = Link.valueOf(response.getFirstHeader("Link").getValue());

        assertEquals("hasTombstone", tombstone.getRel());

        final HttpResponse tombstoneResponse = execute(new HttpDelete(tombstone.getUri()));
        assertEquals(204, tombstoneResponse.getStatusLine().getStatusCode());

        assertEquals(404, getStatus(httpGet));
    }

    @Test
    public void testEmptyPatch() throws Exception {
        final String pid = getRandomUniquePid();

        createObject(pid);

        final String location = serverAddress + pid;
        final HttpPatch patch = new HttpPatch(location);
        patch.addHeader("Content-Type", "application/sparql-update");
        assertEquals(BAD_REQUEST.getStatusCode(), getStatus(patch));
    }

    @Test
    public void testUpdateObjectGraph() throws Exception {
        final String pid = getRandomUniquePid();

        createObject(pid);

        final String location = serverAddress + pid;
        final HttpPatch updateObjectGraphMethod = new HttpPatch(location);
        updateObjectGraphMethod.addHeader("Content-Type",
                "application/sparql-update");
        final BasicHttpEntity e = new BasicHttpEntity();
        e.setContent(new ByteArrayInputStream(
                ("INSERT { <" + location +
                        "> <http://purl.org/dc/elements/1.1/identifier> \"this is an identifier\" } WHERE {}")
                        .getBytes()));
        updateObjectGraphMethod.setEntity(e);
        final HttpResponse response = client.execute(updateObjectGraphMethod);
        assertEquals(NO_CONTENT.getStatusCode(), response.getStatusLine()
                .getStatusCode());

    }

    @Test
    public void testPatchBinary() throws Exception {
        final String pid = getRandomUniquePid();


        createDatastream(pid, "x", "some content");

        final String location = serverAddress + pid + "/x";
        final HttpPatch patch = new HttpPatch(location);
        patch.addHeader("Content-Type", "application/sparql-update");
        assertEquals(BAD_REQUEST.getStatusCode(), getStatus(patch));
    }

    @Test
    public void testPatchBinaryDescription() throws Exception {
        final String pid = getRandomUniquePid();


        createDatastream(pid, "x", "some content");

        final String location = serverAddress + pid + "/x/fcr:metadata";
        final HttpPatch patch = new HttpPatch(location);
        patch.addHeader("Content-Type", "application/sparql-update");
        final BasicHttpEntity e = new BasicHttpEntity();
        e.setContent(new ByteArrayInputStream(
                ("INSERT { <" + location +
                        "> <http://purl.org/dc/elements/1.1/identifier> \"this is an identifier\" } WHERE {}")
                        .getBytes()));
        patch.setEntity(e);
        final HttpResponse response = client.execute(patch);
        assertEquals(NO_CONTENT.getStatusCode(), response.getStatusLine()
                .getStatusCode());
    }

    @Test
    public void testPatchBinaryDescriptionWithBinaryProperties() throws Exception {
        final String pid = getRandomUniquePid();


        createDatastream(pid, "x", "some content");

        final String location = serverAddress + pid + "/x/fcr:metadata";
        final HttpPatch patch = new HttpPatch(location);
        patch.addHeader("Content-Type", "application/sparql-update");
        final BasicHttpEntity e = new BasicHttpEntity();
        e.setContent(new ByteArrayInputStream(
                ("INSERT { <" + serverAddress + pid + "/x>" +
                        " <" + DC_11.identifier + "> \"this is an identifier\" } WHERE {}")
                        .getBytes()));
        patch.setEntity(e);
        final HttpResponse response = client.execute(patch);
        assertEquals(NO_CONTENT.getStatusCode(), response.getStatusLine()
                .getStatusCode());

        final GraphStore graphStore = getGraphStore(new HttpGet(location));
        assertTrue(graphStore.contains(ANY,
                createURI(serverAddress + pid + "/x"),
                DC_11.identifier.asNode(),
                createLiteral("this is an identifier")));
    }

    @Test
    public void testPatchWithBlankNode() throws Exception {
        final String pid = getRandomUniquePid();

        createObject(pid);

        final String location = serverAddress + pid;
        final HttpPatch updateObjectGraphMethod = new HttpPatch(location);
        updateObjectGraphMethod.addHeader("Content-Type",
                "application/sparql-update");
        final BasicHttpEntity e = new BasicHttpEntity();
        e.setContent(new ByteArrayInputStream(
                ("INSERT { <" + location +
                        "> <info:some-predicate> _:a .\n" +
                        "_:a <http://purl.org/dc/elements/1.1/title> \"this is a title\"\n" +
                        " } WHERE {}")
                        .getBytes()));
        updateObjectGraphMethod.setEntity(e);
        final HttpResponse response = client.execute(updateObjectGraphMethod);
        assertEquals(NO_CONTENT.getStatusCode(), response.getStatusLine()
                .getStatusCode());


        final HttpGet httpGet = new HttpGet(location);

        final GraphStore graphStore = getGraphStore(httpGet);

        assertTrue(graphStore.contains(ANY, createResource(location).asNode(),
                createProperty("info:some-predicate").asNode(), ANY));

        final Node bnode = graphStore.find(ANY, createResource(location).asNode(),
                createProperty("info:some-predicate").asNode(), ANY).next().getObject();

        final HttpGet bnodeHttpGet = new HttpGet(bnode.getURI());

        final GraphStore bnodeGraphStore = getGraphStore(bnodeHttpGet);

        assertTrue(bnodeGraphStore.contains(ANY, bnode, DC_TITLE.asNode(), createLiteral("this is a title")));


    }

    @Test
    public void testReplaceGraph() throws Exception {
        final String pid = getRandomUniquePid();

        createObject(pid);

        final String subjectURI = serverAddress + pid;

        final String initialContent = EntityUtils.toString(execute(new HttpGet(subjectURI)).getEntity());

        final HttpPut replaceMethod = new HttpPut(subjectURI);
        replaceMethod.addHeader("Content-Type", "application/n3");
        final BasicHttpEntity e = new BasicHttpEntity();
        e.setContent(new ByteArrayInputStream(
                (initialContent + "\n<" + subjectURI + "> <info:rubydora#label> \"asdfg\"")
                        .getBytes()));
        replaceMethod.setEntity(e);
        final HttpResponse response = client.execute(replaceMethod);
        assertEquals(204, response.getStatusLine().getStatusCode());
        assertTrue("Didn't find Last-Modified header!", response.containsHeader("Last-Modified"));
        assertTrue("Didn't find ETag header!", response.containsHeader("ETag"));


        final HttpGet getObjMethod = new HttpGet(subjectURI);

        getObjMethod.addHeader("Accept", "application/rdf+xml");
        final HttpResponse getResponse = client.execute(getObjMethod);
        assertEquals(OK.getStatusCode(), getResponse.getStatusLine().getStatusCode());
        final Model model = createDefaultModel();
        model.read(getResponse.getEntity().getContent(), null);
        try (final Writer w = new StringWriter()) {
            model.write(w);
            logger.trace(
                    "Retrieved object graph for testReplaceGraph():\n {}", w);
        }
        assertTrue("Didn't find a triple we tried to create!", model.contains(
                createResource(subjectURI),
                createProperty("info:rubydora#label"),
                createPlainLiteral("asdfg")));
    }


    @Test
    public void testCreateGraph() throws Exception {
        final String pid = getRandomUniquePid();
        final String subjectURI = serverAddress + pid;
        final HttpPut replaceMethod = new HttpPut(subjectURI);
        replaceMethod.addHeader("Content-Type", "application/n3");
        final BasicHttpEntity e = new BasicHttpEntity();
        e.setContent(new ByteArrayInputStream(
                ("<" + subjectURI + "> <info:rubydora#label> \"asdfg\"")
                        .getBytes()));
        replaceMethod.setEntity(e);
        final HttpResponse response = client.execute(replaceMethod);
        assertEquals(201, response.getStatusLine().getStatusCode());


        final HttpGet getObjMethod = new HttpGet(subjectURI);

        getObjMethod.addHeader("Accept", "application/rdf+xml");
        final HttpResponse getResponse = client.execute(getObjMethod);
        assertEquals(OK.getStatusCode(), getResponse.getStatusLine()
                .getStatusCode());
        final Model model = createDefaultModel();
        model.read(getResponse.getEntity().getContent(), null);
        try (final Writer w = new StringWriter()) {
            model.write(w);
            logger.trace("Retrieved object graph for testCreateGraph():\n {}",
                    w);
        }
        assertTrue("Didn't find a triple we tried to create!", model.contains(
                createResource(subjectURI),
                createProperty("info:rubydora#label"),
                createPlainLiteral("asdfg")));
    }

    @Test
    public void testCreateGraphWithBlanknodes() throws Exception {
        final String pid = getRandomUniquePid();
        final String subjectURI = serverAddress + pid;
        final HttpPut replaceMethod = new HttpPut(subjectURI);
        replaceMethod.addHeader("Content-Type", "application/n3");
        final BasicHttpEntity e = new BasicHttpEntity();
        e.setContent(new ByteArrayInputStream(
                ("<" + subjectURI + "> <info:some-predicate> _:a ." +
                        "_:a <info:rubydora#label> \"asdfg\"").getBytes()));
        replaceMethod.setEntity(e);
        final HttpResponse response = client.execute(replaceMethod);
        assertEquals(201, response.getStatusLine().getStatusCode());


        final HttpGet getObjMethod = new HttpGet(subjectURI);

        getObjMethod.addHeader("Accept", "application/rdf+xml");
        final HttpResponse getResponse = client.execute(getObjMethod);
        assertEquals(OK.getStatusCode(), getResponse.getStatusLine()
                .getStatusCode());
        final Model model = createDefaultModel();
        model.read(getResponse.getEntity().getContent(), null);
        try (final Writer w = new StringWriter()) {
            model.write(w);
            logger.trace("Retrieved object graph for testCreateGraph():\n {}",
                    w);
        }
        final NodeIterator nodeIterator = model.listObjectsOfProperty(createResource(subjectURI),
                createProperty("info:some-predicate"));
        assertTrue("Didn't find skolemized blank node assertion", nodeIterator.hasNext());
        final Resource skolemizedNode = nodeIterator.nextNode().asResource();
        assertTrue("Didn't find a triple we tried to create!", model.contains(
                skolemizedNode,
                createProperty("info:rubydora#label"),
                createPlainLiteral("asdfg")));
    }

    @Test
    public void testRoundTripReplaceGraph() throws Exception {

        final String pid = getRandomUniquePid();

        createObject(pid);

        final String subjectURI = serverAddress + pid;

        final HttpGet getObjMethod = new HttpGet(subjectURI);
        getObjMethod.addHeader("Accept", "text/turtle");
        final HttpResponse getResponse = client.execute(getObjMethod);

        final BasicHttpEntity e = new BasicHttpEntity();

        final Model model = createDefaultModel();
        model.read(getResponse.getEntity().getContent(), subjectURI, "TURTLE");

        try (final StringWriter w = new StringWriter()) {
            model.write(w, "TURTLE");
            e.setContent(new ByteArrayInputStream(w.toString().getBytes()));
            logger.trace("Retrieved object graph for testRoundTripReplaceGraph():\n {}",
                    w);
        }

        final HttpPut replaceMethod = new HttpPut(subjectURI);
        replaceMethod.addHeader("Content-Type", "text/turtle");

        replaceMethod.setEntity(e);
        final HttpResponse response = client.execute(replaceMethod);
        assertEquals(204, response.getStatusLine().getStatusCode());

    }

    @Test
    public void testPutBinary() throws Exception {

        final String pid = getRandomUniquePid();
        createObject(pid);

        final String location = serverAddress + pid + "/x";
        final HttpPut method = new HttpPut(location);
        method.setEntity(new StringEntity("foo"));
        final HttpResponse response = execute(method);
        assertTrue("Didn't find Last-Modified header!", response.containsHeader("Last-Modified"));
        assertTrue("Didn't find ETag header!", response.containsHeader("ETag"));

        final String receivedLocation = response.getFirstHeader("Location").getValue();
        assertEquals(201, response.getStatusLine().getStatusCode());
        assertEquals(
                "Got wrong URI in Location header for datastream creation!",
                location, receivedLocation);

        assertTrue("Didn't find Last-Modified header!", response.containsHeader("Last-Modified"));
        final String lastmod = response.getFirstHeader("Last-Modified").getValue();
        assertNotNull("Should set Last-Modified for new nodes", lastmod);
        assertNotEquals("Last-Modified should not be blank for new nodes", lastmod.trim(), "");
        final Link link = Link.valueOf(response.getFirstHeader("Link").getValue());
        assertEquals("describedby", link.getRel());
    }

    @Test
    public void testPutDatastreamContentOnObject() throws Exception {
        final String content = "foo";
        final String pid = getRandomUniquePid();
        createObject(pid);

        final HttpPut put = new HttpPut(serverAddress + pid);
        put.setEntity(new StringEntity(content));
        put.setHeader("Content-Type", "application/octet-stream");
        final HttpResponse response = execute(put);
        assertEquals("Expected 415 response code when PUTing content on an object (as opposed to a datastream).",
                415, response.getStatusLine().getStatusCode());
    }

    @Test
    public void testEmptyPutToExistingObject() throws Exception {
        final String pid = getRandomUniquePid();
        createObject(pid);

        final HttpPut put = new HttpPut(serverAddress + pid);
        final HttpResponse response = execute(put);
        assertEquals("Expected 409 response code when doing empty PUT on an existing object.",
                409, response.getStatusLine().getStatusCode());
    }

    @Test
    public void testPutMalformedRDFOnObject() throws Exception {
        final String content = "foo";
        final String pid = getRandomUniquePid();
        createObject(pid);

        final HttpPut put = new HttpPut(serverAddress + pid);
        put.setEntity(new StringEntity(content));
        put.setHeader("Content-Type", "text/plain");
        final HttpResponse response = execute(put);
        assertEquals("Expected 400 response code when PUTing malformed RDF on an object",
                BAD_REQUEST.getStatusCode(), response.getStatusLine().getStatusCode());
    }

    @Test
    public void testIngest() throws Exception {
        final String pid = getRandomUniquePid();

        final HttpResponse response = createObject(pid);

        final String content = EntityUtils.toString(response.getEntity());
        assertTrue("Response wasn't a PID", compile("[a-z]+").matcher(content)
                .find());
        assertTrue("Didn't find Last-Modified header!", response.containsHeader("Last-Modified"));
        assertTrue("Didn't find ETag header!", response.containsHeader("ETag"));
        assertTrue("Didn't find Location header!", response.containsHeader("Location"));
    }

    @Test
    public void testIngestWithNewAndSparqlQuery() throws Exception {
        final HttpPost method = postObjMethod("");
        method.addHeader("Content-Type", "application/sparql-update");
        final BasicHttpEntity entity = new BasicHttpEntity();
        entity.setContent(new ByteArrayInputStream(
                ("INSERT { <> <http://purl.org/dc/elements/1.1/title> \"this is a title\" } WHERE {}")
                        .getBytes()));
        method.setEntity(entity);
        final HttpResponse response = client.execute(method);
        final String content = EntityUtils.toString(response.getEntity());
        final int status = response.getStatusLine().getStatusCode();
        assertEquals("Didn't get a CREATED response! Got content:\n" + content,
                CREATED.getStatusCode(), status);
        final String location = response.getFirstHeader("Location").getValue();

        final HttpGet httpGet = new HttpGet(location);

        final GraphStore graphStore = getGraphStore(httpGet);

        assertTrue(graphStore.contains(ANY, createResource(location).asNode(),
                DC_TITLE.asNode(), createPlainLiteral("this is a title")
                        .asNode()));

        assertTrue("Didn't find Last-Modified header!", response.containsHeader("Last-Modified"));
        final String lastmod = response.getFirstHeader("Last-Modified").getValue();
        assertNotNull("Should set Last-Modified for new nodes", lastmod);
        assertNotEquals("Last-Modified should not be blank for new nodes", lastmod.trim(), "");
    }

    @Test
    public void testIngestWithSparqlQueryJcrNS() throws Exception {
        final HttpPost method = postObjMethod("");
        method.addHeader("Content-Type", "application/sparql-update");
        final BasicHttpEntity entity = new BasicHttpEntity();
        entity.setContent(new ByteArrayInputStream(
                ("PREFIX fcr: <http://xmlns.com/my-fcr/> "
                        + "INSERT { <> <http://purl.org/dc/elements/1.1/title> \"this is a title\" } WHERE {}")
                        .getBytes()));
        method.setEntity(entity);
        final HttpResponse response = client.execute(method);
        final int status = response.getStatusLine().getStatusCode();
        assertFalse("Got a CREATED response with jcr namspace prefix!",
                CREATED.getStatusCode() == status);
    }

    @Test
    public void testIngestWithNewAndGraph() throws Exception {
        final HttpPost method = postObjMethod("");
        method.addHeader("Content-Type", "application/n3");
        final BasicHttpEntity entity = new BasicHttpEntity();
        final String rdf = "<> <http://purl.org/dc/elements/1.1/title> \"this is a title\".";
        entity.setContent(new ByteArrayInputStream(rdf.getBytes()));
        method.setEntity(entity);
        final HttpResponse response = client.execute(method);
        final String content = EntityUtils.toString(response.getEntity());
        final int status = response.getStatusLine().getStatusCode();
        assertEquals("Didn't get a CREATED response! Got content:\n" + content,
                CREATED.getStatusCode(), status);

        final String location = response.getFirstHeader("Location").getValue();

        final HttpGet httpGet = new HttpGet(location);

        final GraphStore graphStore = getGraphStore(httpGet);

        assertTrue(graphStore.contains(ANY, createResource(location).asNode(),
                DC_TITLE.asNode(), createPlainLiteral("this is a title")
                        .asNode()));

        assertTrue("Didn't find Last-Modified header!", response.containsHeader("Last-Modified"));
        final String lastmod = response.getFirstHeader("Last-Modified").getValue();
        assertNotNull("Should set Last-Modified for new nodes", lastmod);
        assertNotEquals("Last-Modified should not be blank for new nodes", lastmod.trim(), "");
    }

    @Test
    public void testIngestWithSlug() throws Exception {
        final HttpPost method = postObjMethod("");
        method.addHeader("Slug", getRandomUniquePid());
        final HttpResponse response = client.execute(method);
        final String content = EntityUtils.toString(response.getEntity());
        final int status = response.getStatusLine().getStatusCode();
        assertEquals("Didn't get a CREATED response! Got content:\n" + content,
                CREATED.getStatusCode(), status);
        assertTrue("Response wasn't a PID", compile("[a-z]+").matcher(content)
                .find());
        final String location = response.getFirstHeader("Location").getValue();
        assertNotEquals(serverAddress + "/objects", location);

        assertEquals("Object wasn't created!", OK.getStatusCode(),
                getStatus(new HttpGet(location)));
    }

    @Test
    public void testIngestWithRepeatedSlug() throws Exception {
        final String pid = getRandomUniquePid();
        final HttpPut put = new HttpPut(serverAddress + pid);
        assertEquals(201, getStatus(put));

        final HttpPost method = postObjMethod("");
        method.addHeader("Slug", pid);
        assertEquals(201, getStatus(method));
    }

    @Test
    public void testIngestWithBinary() throws Exception {
        final HttpPost method = postObjMethod("");
        method.addHeader("Content-Type", "application/octet-stream");
        final BasicHttpEntity entity = new BasicHttpEntity();
        entity.setContent(new ByteArrayInputStream("xyz".getBytes()));
        method.setEntity(entity);
        final HttpResponse response = client.execute(method);
        final String content = EntityUtils.toString(response.getEntity());
        final int status = response.getStatusLine().getStatusCode();
        assertEquals("Didn't get a CREATED response! Got content:\n" + content,
                CREATED.getStatusCode(), status);
        assertTrue("Response wasn't a PID", compile("[a-z]+").matcher(content)
                .find());
        final String location = response.getFirstHeader("Location").getValue();
        assertNotEquals(serverAddress + "/objects", location);
        assertEquals("Object wasn't created!", OK.getStatusCode(),
                getStatus(new HttpGet(location)));

        final Link link = Link.valueOf(response.getFirstHeader("Link").getValue());

        assertEquals("describedby", link.getRel());
        assertTrue("Expected an anchor to the newly created resource", link.getParams().containsKey("anchor"));
        assertEquals("Expected anchor to point at the newly created resource",
                location, link.getParams().get("anchor"));
        assertEquals("Expected describedby link to point at the description",
                location + "/" + FCR_METADATA, link.getUri().toString());
    }

    @Test
    public void testIngestOnSubtree() throws Exception {
        final String pid = getRandomUniquePid();
        createObject(pid);


        final HttpPost method = postObjMethod(pid);
        method.addHeader("Slug", "x");
        final HttpResponse response = client.execute(method);
        final String location = response.getFirstHeader("Location").getValue();
        assertEquals(serverAddress + pid + "/x", location);

    }

    @Test
    public void testIngestWithRDFLang() throws Exception {
        final HttpPost method = postObjMethod("");
        method.addHeader("Content-Type", "application/n3");
        final BasicHttpEntity entity = new BasicHttpEntity();
        final String rdf = "<> <http://purl.org/dc/elements/1.1/title> \"this is a french title\"@fr ." +
                "<> <http://purl.org/dc/elements/1.1/title> \"this is an english title\"@en .";
        entity.setContent(new ByteArrayInputStream(rdf.getBytes()));
        method.setEntity(entity);
        final HttpResponse response = client.execute(method);
        final String content = EntityUtils.toString(response.getEntity());
        final int status = response.getStatusLine().getStatusCode();
        assertEquals("Didn't get a CREATED response! Got content:\n" + content,
                CREATED.getStatusCode(), status);

        final String location = response.getFirstHeader("Location").getValue();

        final HttpGet httpGet = new HttpGet(location);

        final GraphStore graphStore = getGraphStore(httpGet);

        assertTrue(graphStore.contains(ANY, createResource(location).asNode(),
                DC_TITLE.asNode(), createLangLiteral("this is an english title", "en")
                        .asNode()));

        assertTrue(graphStore.contains(ANY, createResource(location).asNode(),
                DC_TITLE.asNode(), createLangLiteral("this is a french title", "fr")
                        .asNode()));

    }


    @Test
    public void testCreateManyObjects() throws Exception {
        if (System.getProperty(TEST_ACTIVATION_PROPERTY) == null) {
            logger.info("Not running test because system property not set: {}", TEST_ACTIVATION_PROPERTY);
            return;
        }

        final int manyObjects = 2000;
        for ( int i = 0; i < manyObjects; i++ ) {
            Thread.sleep(10); // needed to prevent overloading
            final HttpResponse response = createObject("");
            logger.debug( response.getFirstHeader("Location").getValue() );
        }
    }

    @Test
    public void testDeleteWithBadEtag() throws Exception {

        final HttpPost method = postObjMethod("");
        final HttpResponse response = client.execute(method);
        assertEquals(CREATED.getStatusCode(), response.getStatusLine()
                .getStatusCode());

        final String location = response.getFirstHeader("Location").getValue();
        final HttpDelete request = new HttpDelete(location);
        request.addHeader("If-Match", "\"doesnt-match\"");
        final HttpResponse deleteResponse = client.execute(request);
        assertEquals(412, deleteResponse.getStatusLine().getStatusCode());
    }

    @Test
    public void testGetDatastream() throws Exception {
        final String pid = getRandomUniquePid();

        createObject(pid);
        createDatastream(pid, "ds1", "foo");

        final HttpResponse response =
                execute(new HttpGet(serverAddress + pid + "/ds1"));
        assertEquals(EntityUtils.toString(response.getEntity()), 200, response
                .getStatusLine().getStatusCode());

        assertEquals(TEXT_PLAIN, response.getFirstHeader("Content-Type").getValue());
        assertEquals("3", response.getFirstHeader("Content-Length").getValue());
        assertEquals("bytes", response.getFirstHeader("Accept-Ranges").getValue());
        final ContentDisposition disposition
                = new ContentDisposition(response.getFirstHeader("Content-Disposition").getValue());
        assertEquals("attachment", disposition.getType());

        final Collection<String> links = getLinkHeaders(response);
        assertTrue("Didn't find 'describedby' link header!",
                links.contains("<" + serverAddress + pid + "/ds1/" + FCR_METADATA + ">; rel=\"describedby\""));

    }

    @Test
    public void testDeleteDatastream() throws Exception {
        final String pid = getRandomUniquePid();

        createObject(pid);
        createDatastream(pid, "ds1", "foo");

        final HttpDelete dmethod =
                new HttpDelete(serverAddress + pid + "/ds1");
        assertEquals(204, getStatus(dmethod));

        assertDeleted(serverAddress + pid + "/ds1");
    }

    @Test
    public void testGetRepositoryGraph() throws Exception {
        final HttpGet getObjMethod = new HttpGet(serverAddress);
        final GraphStore graphStore = getGraphStore(getObjMethod);
        logger.trace("Retrieved repository graph:\n" + graphStore.toString());

        assertTrue("expected to find the root node data", graphStore.contains(
                ANY, ANY, HAS_PRIMARY_TYPE.asNode(), createLiteral(ROOT)));

    }

    @Test
    public void testGetObjectGraphHtml() throws Exception {
        final HttpResponse createResponse = createObject("");

        final String location = createResponse.getFirstHeader("Location").getValue();

        final HttpGet getObjMethod = new HttpGet(location);
        getObjMethod.addHeader("Accept", "text/html");
        final HttpResponse response = client.execute(getObjMethod);
        assertEquals(OK.getStatusCode(), response.getStatusLine()
                .getStatusCode());
        final String content = EntityUtils.toString(response.getEntity());
        logger.trace("Retrieved: {}", content);
    }

    @Test
    public void testGetObjectGraphVariants() throws Exception {
        final HttpResponse createResponse = createObject("");

        final String location = createResponse.getFirstHeader("Location").getValue();

        for (final Variant variant : POSSIBLE_RDF_VARIANTS) {

            final HttpGet getObjMethod =
                    new HttpGet(location);

            final String type = variant.getMediaType().getType();

            getObjMethod.addHeader("Accept", type);
            final HttpResponse response = client.execute(getObjMethod);

            final int expected = OK.getStatusCode();
            final int found = response.getStatusLine().getStatusCode();

            assertEquals("Expected: " + expected + ", recieved: " + found + ", " + type, expected, found);
        }
    }

    @Test
    public void testGetObjectGraph() throws Exception {
        logger.debug("Entering testGetObjectGraph()...");
        final HttpResponse createResponse = createObject("");

        final String location = createResponse.getFirstHeader("Location").getValue();

        final HttpGet getObjMethod =
                new HttpGet(location);
        final HttpResponse response = client.execute(getObjMethod);
        assertEquals(OK.getStatusCode(), response.getStatusLine()
                .getStatusCode());

        assertResourceOptionsHeaders(response);

        final Collection<String> links = getLinkHeaders(response);
        assertTrue("Didn't find LDP link header!", links
                .contains("<" + LDP_NAMESPACE + "Resource>;rel=\"type\""));
        final GraphStore results = getGraphStore(getObjMethod);
        final Model model = createModelForGraph(results.getDefaultGraph());

        final Resource nodeUri = createResource(location);

        assertTrue("Didn't find an expected triple!", model.contains(nodeUri,
                createProperty(REPOSITORY_NAMESPACE + "mixinTypes"),
                createPlainLiteral(FEDORA_CONTAINER)));

        logger.debug("Leaving testGetObjectGraph()...");
    }

    @Test
    public void verifyFullSetOfRdfTypes() throws Exception {
        logger.debug("Entering verifyFullSetOfRdfTypes()...");
        final String pid = getRandomUniquePid();
        createObject(pid);
        addMixin( pid, MIX_NAMESPACE + "versionable" );

        final HttpGet getObjMethod =
                new HttpGet(serverAddress + pid);
        final HttpResponse response = client.execute(getObjMethod);
        assertEquals(OK.getStatusCode(), response.getStatusLine()
                .getStatusCode());
        final GraphStore results = getGraphStore(getObjMethod);
        final Model model = createModelForGraph(results.getDefaultGraph());
        final Resource nodeUri = createResource(serverAddress + pid);
        final Property rdfType = createProperty(RDF_NAMESPACE + "type");

        verifyResource(model, nodeUri, rdfType, REPOSITORY_NAMESPACE, "Container");
        verifyResource(model, nodeUri, rdfType, REPOSITORY_NAMESPACE, "Resource");
        verifyResource(model, nodeUri, rdfType, MIX_NAMESPACE, "created");
        verifyResource(model, nodeUri, rdfType, MIX_NAMESPACE, "lastModified");
        verifyResource(model, nodeUri, rdfType, MIX_NAMESPACE, "referenceable");
        verifyResource(model, nodeUri, rdfType, MIX_NAMESPACE, "simpleVersionable");
        verifyResource(model, nodeUri, rdfType, MIX_NAMESPACE, "versionable");
        verifyResource(model, nodeUri, rdfType, JCR_NT_NAMESPACE, "base");
        verifyResource(model, nodeUri, rdfType, JCR_NT_NAMESPACE, "folder");
        verifyResource(model, nodeUri, rdfType, JCR_NT_NAMESPACE, "hierarchyNode");

        logger.debug("Leaving verifyFullSetOfRdfTypes()...");
    }

    private static void verifyResource(final Model model,
                                       final Resource nodeUri,
                                       final Property rdfType,
                                       final String namespace,
                                       final String resource) {
        assertTrue("Didn't find rdfType " + namespace + resource,
                model.contains(nodeUri, rdfType, createResource(namespace + resource)));
    }


    @Test
    public void testGetObjectGraphWithChildren() throws Exception {
        final String pid = getRandomUniquePid();
        final HttpResponse createResponse = createObject(pid);
        final String location = createResponse.getFirstHeader("Location").getValue();

        createObject(pid + "/a");
        createObject(pid + "/b");
        createObject(pid + "/c");
        final HttpGet getObjMethod = new HttpGet(serverAddress + pid);
        getObjMethod.addHeader("Accept", "application/rdf+xml");
        final HttpResponse response = client.execute(getObjMethod);
        assertEquals(OK.getStatusCode(), response.getStatusLine()
                .getStatusCode());
        final Model model = createDefaultModel();
        model.read(response.getEntity().getContent(), null);
        try (final Writer w = new StringWriter()) {
            model.write(w);
            logger.trace(
                    "Retrieved object graph:\n {}",
                    w);
        }

        final Resource subjectUri = createResource(location);
        assertTrue(
                "Didn't find child node!",
                model.contains(
                        subjectUri,
                        createProperty(LDP_NAMESPACE + "contains"),
                        createResource(location + "/c")));
        final Collection<String> links = getLinkHeaders(response);
        assertTrue("Didn't find LDP resource link header!",
                links.contains("<" + LDP_NAMESPACE + "Resource>;rel=\"type\""));
    }

    @Test
    public void testGetObjectGraphMinimal() throws Exception {
        final String pid = getRandomUniquePid();
        createObject(pid);
        addMixin(pid, BASIC_CONTAINER.getURI());
        createObject(pid + "/a");
        final HttpGet getObjMethod =
                new HttpGet(serverAddress + pid);
        getObjMethod.addHeader("Prefer", "return=minimal");
        getObjMethod.addHeader("Accept", "application/n-triples");
        final HttpResponse response = client.execute(getObjMethod);
        assertEquals(OK.getStatusCode(), response.getStatusLine()
                .getStatusCode());
        final String content = EntityUtils.toString(response.getEntity());

        logger.trace("Retrieved object graph:\n" + content);

        assertFalse(
                "Didn't expect member resources",
                compile(
                        "<"
                                + serverAddress
                                + pid + "> <" + HAS_CHILD + ">",
                        DOTALL).matcher(content).find());

        assertFalse("Didn't expect contained member resources",
                compile(
                        "<"
                                + serverAddress
                                + pid + "> <" + CONTAINS + ">",
                        DOTALL).matcher(content).find());
    }

    @Test
    public void testGetObjectOmitMembership() throws Exception {
        final String pid = getRandomUniquePid();
        createObject(pid);
        addMixin(pid, BASIC_CONTAINER.getURI());
        createObject(pid + "/a");
        final HttpGet getObjMethod =
                new HttpGet(serverAddress + pid);
        getObjMethod.addHeader("Prefer",
                "return=representation; " +
                        "omit=\"http://www.w3.org/ns/ldp#PreferContainment " +
                        "http://www.w3.org/ns/ldp#PreferMembership\"");
        getObjMethod.addHeader("Accept", "application/n-triples");
        final HttpResponse response = client.execute(getObjMethod);
        assertEquals(OK.getStatusCode(), response.getStatusLine()
                .getStatusCode());
        final String content = EntityUtils.toString(response.getEntity());

        logger.trace("Retrieved object graph:\n" + content);

        assertFalse(
                "Didn't expect inlined member resources",
                compile(
                        "<"
                                + serverAddress
                                + pid + "> <" + HAS_CHILD + ">",
                        DOTALL).matcher(content).find());

    }

    @Test
    public void testGetObjectOmitContainment() throws Exception {
        final String pid = getRandomUniquePid();
        createObject(pid);
        final HttpPatch patch = new HttpPatch(serverAddress + pid);

        patch.setHeader("Content-Type", "application/sparql-update");
        final String updateString =
                "INSERT DATA { <> a <" + DIRECT_CONTAINER.getURI() + "> ;" +
                        "    <" + MEMBERSHIP_RESOURCE.getURI() + "> <> ;" +
                        "    <" + HAS_MEMBER_RELATION + "> <" + LDP_NAMESPACE + "member> ." +
                        "}";
        patch.setEntity(new StringEntity(updateString));
        assertEquals(204, getStatus(patch));

        createObject(pid + "/a");
        final HttpGet getObjMethod =
                new HttpGet(serverAddress + pid);
        getObjMethod.addHeader("Prefer", "return=representation; omit=\"http://www.w3.org/ns/ldp#PreferContainment\"");
        getObjMethod.addHeader("Accept", "application/n-triples");
        final HttpResponse response = client.execute(getObjMethod);

        assertEquals(OK.getStatusCode(), response.getStatusLine()
                .getStatusCode());
        final String content = EntityUtils.toString(response.getEntity());

        logger.trace("Retrieved object graph:\n" + content);

        assertTrue("Didn't find member resources",
                compile(
                        "<"
                                + serverAddress
                                + pid + "> <" + LDP_MEMBER + ">",
                        DOTALL).matcher(content).find());

        assertFalse("Didn't expect contained resources",
                compile(
                        "<"
                                + serverAddress
                                + pid + "> <" + CONTAINS + ">",
                        DOTALL).matcher(content).find());

    }

    @Test
    public void testGetObjectReferences() throws Exception {
        final String pid = getRandomUniquePid();
        createObject(pid);
        createObject(pid + "/a");
        createObject(pid + "/b");

        final HttpPatch updateObjectGraphMethod = new HttpPatch(serverAddress + pid + "/a");

        updateObjectGraphMethod.addHeader("Content-Type", "application/sparql-update");

        final BasicHttpEntity e = new BasicHttpEntity();
        e.setContent(
                new ByteArrayInputStream(
                        ("INSERT { " +
                                "<" + serverAddress + pid + "/a"
                                + "> <http://purl.org/dc/terms/isPartOf> <"
                                + serverAddress + pid + "/b" + "> . \n" +
                                "<" + serverAddress + pid + "/a" + "> <info:xyz#some-other-property> <"
                                + serverAddress + pid + "/b"
                                + "> " + "} WHERE {}").getBytes()));

        updateObjectGraphMethod.setEntity(e);
        client.execute(updateObjectGraphMethod);

        final HttpGet getObjMethod =  new HttpGet(serverAddress + pid + "/b");

        getObjMethod.addHeader("Prefer", "return=representation; include=\"" + INBOUND_REFERENCES.toString() + "\"");
        getObjMethod.addHeader("Accept", "application/n-triples");

        final GraphStore graphStore = getGraphStore(getObjMethod);

        assertTrue(graphStore.contains(Node.ANY,
                NodeFactory.createURI(serverAddress + pid + "/a"),
                NodeFactory.createURI("http://purl.org/dc/terms/isPartOf"),
                NodeFactory.createURI(serverAddress + pid + "/b")
        ));

        assertTrue(graphStore.contains(Node.ANY,
                NodeFactory.createURI(serverAddress + pid + "/a"),
                NodeFactory.createURI("info:xyz#some-other-property"),
                NodeFactory.createURI(serverAddress + pid + "/b")
        ));

    }

    @Test
    public void testGetObjectGraphByUUID() throws Exception {
        final HttpResponse createResponse = createObject("");

        final String location = createResponse.getFirstHeader("Location").getValue();

        final HttpGet getObjMethod = new HttpGet(location);
        final GraphStore graphStore = getGraphStore(getObjMethod);
        final Iterator<Quad> iterator =
                graphStore.find(ANY, createURI(location),
                        HAS_PRIMARY_IDENTIFIER.asNode(), ANY);

        assertTrue("Expected graph to contain a UUID", iterator.hasNext());

        final String uuid = iterator.next().getObject().getLiteralLexicalForm();

        final HttpGet getObjMethodByUuid =
                new HttpGet(serverAddress + "%5B" + uuid + "%5D");
        getObjMethodByUuid.addHeader("Accept", "application/n3");
        final HttpResponse uuidResponse = client.execute(getObjMethod);
        assertEquals(200, uuidResponse.getStatusLine().getStatusCode());

    }

    @Test
    public void testLinkToNonExistent() throws Exception {
        final HttpResponse createResponse = createObject("");
        final String subjectURI = createResponse.getFirstHeader("Location").getValue();
        final HttpPatch patch = new HttpPatch(subjectURI);
        patch.addHeader("Content-Type", "application/sparql-update");
        final BasicHttpEntity e = new BasicHttpEntity();
        e.setContent(new ByteArrayInputStream(
                ("INSERT { <> <http://some-vocabulary#isMemberOfCollection> " +
                        "<" + serverAddress + "non-existant> } WHERE {}").getBytes()));
        patch.setEntity(e);
        assertEquals(BAD_REQUEST.getStatusCode(), getStatus(patch));
    }

    @Test
    public void testUpdateAndReplaceObjectGraph() throws Exception {
        final HttpResponse createResponse = createObject("");
        final String subjectURI = createResponse.getFirstHeader("Location").getValue();
        final HttpPatch updateObjectGraphMethod = new HttpPatch(subjectURI);

        updateObjectGraphMethod.addHeader("Content-Type",
                "application/sparql-update");

        BasicHttpEntity e = new BasicHttpEntity();
        e.setContent(new ByteArrayInputStream(
                ("INSERT { <" + subjectURI + "> <info:rubydora#label> \"asdfg\" } WHERE {}")
                        .getBytes()));

        updateObjectGraphMethod.setEntity(e);
        client.execute(updateObjectGraphMethod);

        e = new BasicHttpEntity();
        e.setContent(new ByteArrayInputStream(("DELETE { <" + subjectURI
                + "> <info:rubydora#label> ?p}\n" + "INSERT {<" + subjectURI
                + "> <info:rubydora#label> \"qwerty\"} \n" + "WHERE { <"
                + subjectURI + "> <info:rubydora#label> ?p}").getBytes()));

        updateObjectGraphMethod.setEntity(e);

        final HttpResponse response = client.execute(updateObjectGraphMethod);
        assertEquals(NO_CONTENT.getStatusCode(), response.getStatusLine()
                .getStatusCode());

        assertTrue("Didn't find Last-Modified header!", response.containsHeader("Last-Modified"));
        assertTrue("Didn't find ETag header!", response.containsHeader("ETag"));

        final HttpGet getObjMethod = new HttpGet(subjectURI);

        getObjMethod.addHeader("Accept", "application/rdf+xml");
        final HttpResponse getResponse = client.execute(getObjMethod);
        assertEquals(OK.getStatusCode(), getResponse.getStatusLine()
                .getStatusCode());
        final String content = EntityUtils.toString(getResponse.getEntity());
        logger.trace("Retrieved object graph:\n" + content);

        assertFalse("Found a triple we thought we deleted.", compile(
                "<" + subjectURI + "> <info:rubydora#label> \"asdfg\" \\.",
                DOTALL).matcher(content).find());

    }

    @Test
    public void testUpdateWithSparqlQueryJcrNS() throws Exception {
        final HttpResponse createResponse = createObject("");
        final String subjectURI = createResponse.getFirstHeader("Location").getValue();
        final HttpPatch updateObjectGraphMethod = new HttpPatch(subjectURI);

        updateObjectGraphMethod.addHeader("Content-Type",
                "application/sparql-update");

        final BasicHttpEntity e = new BasicHttpEntity();
        e.setContent(new ByteArrayInputStream(
                ("PREFIX fcr: <http://xmlns.com/my-fcr/> "
                        + "INSERT { <" + subjectURI + "> <info:rubydora#label> \"asdfg\" } WHERE {}")
                        .getBytes()));

        updateObjectGraphMethod.setEntity(e);
        final HttpResponse response = client.execute(updateObjectGraphMethod);
        final int status = response.getStatusLine().getStatusCode();
        assertFalse("Got updated response with jcr namspace prefix!\n",
                NO_CONTENT.getStatusCode() == status);
    }

    @Test
    public void testUpdateObjectGraphWithProblems() throws Exception {

        final HttpResponse createResponse = createObject("");
        final String subjectURI = createResponse.getFirstHeader("Location").getValue();

        final HttpPatch patchObjMethod = new HttpPatch(subjectURI);
        patchObjMethod.addHeader("Content-Type", "application/sparql-update");
        final BasicHttpEntity e = new BasicHttpEntity();
        e.setContent(new ByteArrayInputStream(
                ("INSERT { <" + subjectURI + "> <" + REPOSITORY_NAMESPACE +
                        "uuid> \"00e686e2-24d4-40c2-92ce-577c0165b158\" } WHERE {}\n")
                        .getBytes()));
        patchObjMethod.setEntity(e);
        final HttpResponse response = client.execute(patchObjMethod);

        if (response.getStatusLine().getStatusCode() != BAD_REQUEST.getStatusCode()
                && response.getEntity() != null) {
            final String content = EntityUtils.toString(response.getEntity());
            logger.trace("Got unexpected update response:\n" + content);
        }
        assertEquals(BAD_REQUEST.getStatusCode(), response.getStatusLine().getStatusCode());

    }

    @Test
    public void testPutResourceBadRdf() throws Exception {
        final String pid = getRandomUniquePid();
        final HttpPut httpPut = new HttpPut(serverAddress + "/test/" + pid);
        httpPut.setHeader("Content-Type", "text/turtle");
        httpPut.setEntity(new StringEntity("<> a \"still image\"."));

        final HttpResponse response = client.execute(httpPut);

        assertEquals(BAD_REQUEST.getStatusCode(), response.getStatusLine().getStatusCode());
    }

    @Test
    public void testRepeatedPut() throws Exception {
        final String pid = getRandomUniquePid();
        final HttpPut firstPut = new HttpPut(serverAddress + pid);
        assertEquals(201, getStatus(firstPut));

        final HttpPut secondPut = new HttpPut(serverAddress + pid);
        secondPut.setHeader("Content-Type", "text/turtle");
        assertEquals(CONFLICT.getStatusCode(), getStatus(secondPut));
<<<<<<< HEAD
    }

    @Test
    public void testSMPEWithFedoraProperty() throws Exception {
        final String content = "prefix fedora: <http://fedora.info/definitions/v4/repository#>\n<> "
                             + "fedora:junk \"hello\"\n";
        final String pid = getRandomUniquePid();
        createObject(pid);

        final HttpPut put = new HttpPut(serverAddress + pid);
        put.setEntity(new StringEntity(content));
        put.setHeader("Content-Type", "text/turtle");
        final HttpResponse response = execute(put);
        assertEquals("Expected 409 response code when PUTing malformed RDF on an object",
                CONFLICT.getStatusCode(), response.getStatusLine().getStatusCode());
=======
>>>>>>> 3c81f10b
    }

    @Test
    public void testCreateResourceWithoutContentType() throws Exception {
        final String pid = getRandomUniquePid();

        final HttpPut httpPut = new HttpPut(serverAddress + pid);
        assertEquals(201, getStatus(httpPut));
    }

    @Test
    public void testUpdateObjectWithoutContentType() throws Exception {
        final String pid = getRandomUniquePid();
        createObject(pid);

        final HttpPut httpPut = new HttpPut(serverAddress + pid);
        httpPut.setEntity(new ByteArrayEntity("bogus content".getBytes()));
        assertEquals(415, getStatus(httpPut));
    }

    @Test
    public void testUpdateBinaryWithoutContentType() throws Exception {
        final String pid = getRandomUniquePid();
        createDatastream(pid, "x", "xyz");

        final HttpPut httpPut = new HttpPut(serverAddress + pid + "/x");
        assertEquals(204, getStatus(httpPut));
    }

    @Test
    public void testRoundTripReplaceGraphForDatastream() throws Exception {

        final String pid = getRandomUniquePid();
        final String subjectURI = serverAddress + pid + "/ds1";

        createDatastream(pid, "ds1", "some-content");

        final HttpGet getObjMethod = new HttpGet(subjectURI + "/" + FCR_METADATA);
        getObjMethod.addHeader("Accept", "text/turtle");
        final HttpResponse getResponse = client.execute(getObjMethod);

        final BasicHttpEntity e = new BasicHttpEntity();

        final Model model = createDefaultModel();
        model.read(getResponse.getEntity().getContent(), subjectURI, "TURTLE");

        try (final StringWriter w = new StringWriter()) {
            model.write(w, "TURTLE");
            e.setContent(new ByteArrayInputStream(w.toString().getBytes()));
            logger.trace("Retrieved object graph for testRoundTripReplaceGraphForDatastream():\n {}",
                    w);
        }

        final HttpPut replaceMethod = new HttpPut(subjectURI + "/" + FCR_METADATA);
        replaceMethod.addHeader("Content-Type", "text/turtle");

        replaceMethod.setEntity(e);
        final HttpResponse response = client.execute(replaceMethod);
        assertEquals(204, response.getStatusLine().getStatusCode());

    }

    @Test
    public void testResponseContentTypes() throws Exception {
        final String pid = getRandomUniquePid();
        createObject(pid);

        for (final String type : RDFMediaType.POSSIBLE_RDF_RESPONSE_VARIANTS_STRING) {
            final HttpGet method =
                    new HttpGet(serverAddress + pid);

            method.addHeader("Accept", type);
            assertEquals(type, getContentType(method));
        }
    }

    @Ignore("pending https://www.pivotaltracker.com/story/show/78647248")
    @Test
    public void testDescribeSize() throws Exception {

        final String sizeNode = getRandomUniquePid();

        GraphStore graphStore = getGraphStore(new HttpGet(serverAddress + ""));
        logger.trace("For testDescribeSize() first size retrieved repository graph:\n"
                + graphStore.toString());

        Iterator<Triple> iterator =
                graphStore.getDefaultGraph().find(ANY, HAS_OBJECT_SIZE.asNode(),
                        ANY);

        final String oldSize = (String) iterator.next().getObject().getLiteralValue();

        createObject(sizeNode);
        createDatastream(sizeNode, "asdf", "1234");

        graphStore = getGraphStore(new HttpGet(serverAddress + ""));
        logger.trace("For testDescribeSize() new size retrieved repository graph:\n"
                + graphStore.toString());

        iterator =
                graphStore.getDefaultGraph().find(ANY, HAS_OBJECT_SIZE.asNode(),
                        ANY);

        final String newSize = (String) iterator.next().getObject().getLiteralValue();

        logger.trace("Old size was: " + oldSize + " and new size was: "
                + newSize);
        assertTrue("No increment in size occurred when we expected one!",
                Integer.parseInt(oldSize) < Integer.parseInt(newSize));
    }

    @Ignore("pending https://www.pivotaltracker.com/story/show/78647248")
    @Test
    public void testDescribeCount() throws Exception {
        logger.trace("Entering testDescribeCount()...");
        GraphStore graphStore = getGraphStore(new HttpGet(serverAddress + ""));
        logger.trace("For testDescribeCount() first count retrieved repository graph:\n"
                + graphStore.toString());

        Iterator<Triple> iterator =
                graphStore.getDefaultGraph().find(ANY, HAS_OBJECT_COUNT.asNode(),
                        ANY);

        final String oldSize = (String) iterator.next().getObject().getLiteralValue();

        createObject("");
        final String countNode = getRandomUniquePid();
        createDatastream(countNode, "asdf", "1234");

        graphStore = getGraphStore(new HttpGet(serverAddress + ""));
        logger.trace("For testDescribeCount() first count repository graph:\n"
                + graphStore.toString());

        iterator =
                graphStore.getDefaultGraph().find(ANY, HAS_OBJECT_COUNT.asNode(),
                        ANY);

        final String newSize =
                (String) iterator.next().getObject().getLiteralValue();

        logger.debug("Old size was: " + oldSize + " and new size was: " +
                newSize);
        assertTrue("No increment in count occurred when we expected one!",
                Integer.parseInt(oldSize) < Integer.parseInt(newSize));
    }

    /**
     * Given a directory at: test-FileSystem1/ /ds1 /ds2 /TestSubdir/
     * and a projection of test-objects as fedora:/files, then I should be able
     * to retrieve an object from fedora:/files/FileSystem1 that lists a child
     * object at fedora:/files/FileSystem1/TestSubdir and lists datastreams ds1
     * and ds2
     *
     * @throws Exception thrown during this function
     */
    @Test
    public void testGetProjectedNode() throws Exception {
        final HttpGet method = new HttpGet(serverAddress + "files/FileSystem1");
        final Graph result = getGraphStore(method).getDefaultGraph();

        final String subjectURI = serverAddress + "files/FileSystem1";
        logger.trace("For testGetProjectedNode() retrieved graph:\n"
                + result.toString());
        assertTrue("Didn't find the first datastream! ", result.contains(
                createURI(subjectURI), ANY, createURI(subjectURI + "/ds1")));
        assertTrue("Didn't find the second datastream! ", result.contains(
                createURI(subjectURI), ANY, createURI(subjectURI + "/ds2")));
        assertTrue("Didn't find the first object! ", result.contains(
                createURI(subjectURI), ANY, createURI(subjectURI
                        + "/TestSubdir")));

    }

    @Test
    public void testDescribeRdfCached() throws IOException {
        try (final CloseableHttpClient cachingClient =
                     CachingHttpClientBuilder.create().setCacheConfig(DEFAULT).build()) {

            final HttpResponse createResponse = createObject("");
            final String location = createResponse.getFirstHeader("Location").getValue();
            final HttpGet getObjMethod = new HttpGet(location);

            HttpResponse response = cachingClient.execute(getObjMethod);
            assertEquals("Client didn't return a OK!", OK.getStatusCode(), response
                    .getStatusLine().getStatusCode());
            logger.debug("Found HTTP headers:\n{}", Joiner.on('\n').join(
                    response.getAllHeaders()));
            assertTrue("Didn't find Last-Modified header!", response
                    .containsHeader("Last-Modified"));
            final String lastModed =
                    response.getFirstHeader("Last-Modified").getValue();
            final String etag = response.getFirstHeader("ETag").getValue();
            final HttpGet getObjMethod2 = new HttpGet(location);
            getObjMethod2.setHeader("If-Modified-Since", lastModed);
            getObjMethod2.setHeader("If-None-Match", etag);
            response = cachingClient.execute(getObjMethod2);
            assertEquals("Client didn't return a NOT_MODIFIED!", NOT_MODIFIED
                    .getStatusCode(), response.getStatusLine().getStatusCode());

        }
    }

    @Test
    public void testValidHTMLForRepo() throws Exception {
        validateHTML("");
    }

    @Test
    public void testValidHTMLForObject() throws Exception {
        final String pid = getRandomUniquePid();
        createObject(pid);

        validateHTML(pid);
    }

    @Test
    public void testValidHTMLForDS() throws Exception {
        final String pid = getRandomUniquePid();
        createDatastream(pid, "ds", "content");
        validateHTML(pid + "/ds/" + FCR_METADATA);
    }

    private static void validateHTML(final String path) throws Exception {
        final HttpGet getMethod = new HttpGet(serverAddress + path);
        getMethod.addHeader("Accept", "text/html");
        final HttpResponse response = client.execute(getMethod);
        assertEquals(OK.getStatusCode(), response.getStatusLine()
                .getStatusCode());
        final String content = EntityUtils.toString(response.getEntity());
        logger.trace("Retrieved HTML view:\n" + content);

        final HtmlParser htmlParser = new HtmlParser(ALLOW);
        htmlParser.setDoctypeExpectation(NO_DOCTYPE_ERRORS);
        htmlParser.setErrorHandler(new HTMLErrorHandler());
        htmlParser.setContentHandler(new TreeBuilder());
        try (
                final InputStream htmlStream =
                        new ByteArrayInputStream(content.getBytes())) {
            htmlParser.parse(new InputSource(htmlStream));
        }
        logger.debug("HTML found to be valid.");
    }

    public static class HTMLErrorHandler implements ErrorHandler {

        @Override
        public void warning(final SAXParseException e) {
            fail(e.toString());
        }

        @Override
        public void error(final SAXParseException e) {
            fail(e.toString());
        }

        @Override
        public void fatalError(final SAXParseException e) {
            fail(e.toString());
        }
    }


    /**
     * I should be able to create two subdirectories of a non-existent parent
     * directory.
     *
     * @throws Exception thrown during this function
     **/
    @Ignore("Enabled once the FedoraFileSystemConnector becomes readable/writable")
    public void testBreakFederation() throws Exception {
        final String pid = getRandomUniquePid();
        testGetRepositoryGraph();
        createObject("files/a0/" + pid + "b0");
        createObject("files/a0/" + pid + "b1");
        testGetRepositoryGraph();
    }

    /**
     * I should be able to upload a file to a read/write federated filesystem.
     *
     * @throws IOException thrown during this function
     **/
    @Ignore("Enabled once the FedoraFileSystemConnector becomes readable/writable")
    public void testUploadToProjection() throws IOException {
        // upload file to federated filesystem using rest api
        final String pid = getRandomUniquePid();
        final String uploadLocation = serverAddress + "files/" + pid + "/ds1";
        final String uploadContent = "abc123";
        logger.debug("Uploading to federated filesystem via rest api: " + uploadLocation);
        final HttpResponse response = createDatastream("files/" + pid, "ds1", uploadContent);
        final String actualLocation = response.getFirstHeader("Location").getValue();
        assertEquals("Wrong URI in Location header", uploadLocation, actualLocation);

        // validate content
        final HttpGet get = new HttpGet(uploadLocation);
        final HttpResponse getResponse = client.execute(get);
        final String actualContent = EntityUtils.toString( getResponse.getEntity() );
        assertEquals(OK.getStatusCode(), getResponse.getStatusLine().getStatusCode());
        assertEquals("Content doesn't match", actualContent, uploadContent);

        // validate object profile
        final HttpGet objGet = new HttpGet(serverAddress + "files/" + pid);
        final HttpResponse objResponse = client.execute(objGet);
        assertEquals(OK.getStatusCode(), objResponse.getStatusLine().getStatusCode());
    }


    /**
     * I should be able to link to content on a federated filesystem.
     *
     * @throws IOException thrown during this function
     **/
    @Test
    public void testFederatedDatastream() throws IOException {
        final String federationAddress = serverAddress + "files/FileSystem1/ds1";
        final String repoObj = getRandomUniquePid();
        final String linkingAddress = serverAddress + repoObj;

        // create an object in the repository
        final HttpPut put = new HttpPut(linkingAddress);
        assertEquals(201, getStatus(put));

        // link from the object to the content of the file on the federated filesystem
        final String sparql = "insert data { <> <http://some-vocabulary#hasExternalContent> "
                + "<" + federationAddress + "> . }";
        final HttpPatch patch = new HttpPatch(serverAddress + repoObj);
        patch.addHeader("Content-Type", "application/sparql-update");
        final BasicHttpEntity e = new BasicHttpEntity();
        e.setContent(new ByteArrayInputStream(sparql.getBytes()));
        patch.setEntity(e);
        assertEquals("Couldn't link to external datastream!", 204, getStatus(patch));
    }


    @Test
    @Ignore("https://www.pivotaltracker.com/story/show/59240160")
    public void testPaging() throws Exception {
        // create a node with 4 children
        final String pid = getRandomUniquePid();
        final Node parent = createResource(serverAddress + pid).asNode();
        createObject(pid);
        createObject(pid + "/child1");
        createObject(pid + "/child2");
        createObject(pid + "/child3");
        createObject(pid + "/child4");

        // get first page
        final HttpGet firstGet = new HttpGet(serverAddress + pid + "?limit=2");
        final HttpResponse firstResponse = execute(firstGet);
        final GraphStore firstGraph = getGraphStore(firstResponse);

        // count children in response graph
        int firstChildCount = 0;
        Iterator<Quad> it = firstGraph.find(ANY,parent,HAS_CHILD.asNode(),ANY);
        for ( ; it.hasNext(); firstChildCount++ ) {
            logger.debug( "Found child: {}", it.next() );
        }
        assertEquals("Should have two children!", 2, firstChildCount);


        // count children in response graph
        int firstContainsCount = 0;
        it = firstGraph.find(ANY,parent,CONTAINS.asNode(),ANY);
        for ( ; it.hasNext(); firstContainsCount++ ) {
            logger.debug( "Found child: {}", it.next() );
        }
        assertEquals("Should have two children!", 2, firstContainsCount);

        // collect link headers
        final Collection<String> firstLinks = getLinkHeaders(firstResponse);

        // it should have a first page link
        assertTrue("Didn't find first page header!",firstLinks.contains("<" + serverAddress + pid
                + "?limit=2&amp;offset=0>;rel=\"first\""));
        assertTrue("Didn't find first page triple!", firstGraph.contains(ANY, ANY, FIRST_PAGE.asNode(),
                createResource(serverAddress + pid + "?limit=2&amp;offset=0").asNode()));

        // it should have a next page link
        assertTrue("Didn't find next page header!", firstLinks.contains("<" + serverAddress + pid
                + "?limit=2&amp;offset=2>;rel=\"next\""));
        assertTrue("Didn't find next page triple!", firstGraph.contains(ANY, ANY, NEXT_PAGE.asNode(),
                createResource(serverAddress + pid + "?limit=2&amp;offset=2").asNode()));


        // get second page
        final HttpGet nextGet = new HttpGet(serverAddress + pid + "?limit=2&offset=2");
        final HttpResponse nextResponse = execute(nextGet);
        final GraphStore nextGraph = getGraphStore(nextResponse);

        // it should have two inlined resources
        int nextChildCount = 0;
        for (it = nextGraph.find(ANY,parent,HAS_CHILD.asNode(),ANY); it.hasNext(); nextChildCount++ ) {
            logger.debug( "Found child: {}", it.next() );
        }
        assertEquals("Should have two children!", 2, nextChildCount);

        // collect link headers
        final Collection<String> nextLinks = getLinkHeaders(nextResponse);

        // it should have a first page link
        assertTrue("Didn't find first page header!", nextLinks.contains("<" + serverAddress + pid
                + "?limit=2&amp;offset=0>;rel=\"first\""));
        assertTrue("Didn't find first page triple!", nextGraph.contains(ANY, ANY, FIRST_PAGE.asNode(),
                createResource(serverAddress + pid + "?limit=2&amp;offset=0").asNode()));

        // it should not have a next page link
        for ( final String link : nextLinks ) {
            assertFalse("Should not have next page header!", link.contains("rel=\"next\""));
        }
        assertFalse("Should not have next pagiple!", nextGraph.contains(ANY, ANY, NEXT_PAGE.asNode(), ANY));
    }

    @Test
    public void testLinkedDeletion() throws Exception {
        final String linkedFrom = UUID.randomUUID().toString();
        final String linkedTo = UUID.randomUUID().toString();
        createObject(linkedFrom);
        createObject(linkedTo);

        final String sparql = "insert data { <" + serverAddress + linkedFrom + "> "
                + "<http://some-vocabulary#isMemberOfCollection> "
                + "<" + serverAddress + linkedTo + "> . }";
        final HttpPatch patch = new HttpPatch(serverAddress + linkedFrom);
        patch.addHeader("Content-Type", "application/sparql-update");
        final BasicHttpEntity e = new BasicHttpEntity();
        e.setContent(new ByteArrayInputStream(sparql.getBytes()));
        patch.setEntity(e);
        assertEquals("Couldn't link resources!", 204, getStatus(patch));

        final HttpDelete delete = new HttpDelete(serverAddress + linkedTo);
        assertEquals("Error deleting linked-to!", 204, getStatus(delete));

        final HttpGet get = new HttpGet(serverAddress + linkedFrom);
        assertEquals("Linked to should still exist!", 200, getStatus(get));
    }

    /**
     * When I make changes to a resource in a federated filesystem, the parent
     * folder's Last-Modified header should be updated.
     *
     * @throws Exception thrown during this function
     **/
    @Test
    public void testLastModifiedUpdatedAfterUpdates() throws Exception {

        // create directory containing a file in filesystem
        final File fed = new File("target/test-classes/test-objects");
        final String id = getRandomUniquePid();
        final File dir = new File( fed, id );
        final File child = new File( dir, "child" );
        final long timestamp1 = System.currentTimeMillis();
        dir.mkdir();
        child.mkdir();
        Thread.sleep(2000);

        // check Last-Modified header is current
        final HttpHead head1 = new HttpHead(serverAddress + "files/" + id);
        final HttpResponse resp1 = client.execute(head1);
        assertEquals( 200, resp1.getStatusLine().getStatusCode() );
        final long lastmod1 = headerFormat.parse(resp1.getFirstHeader("Last-Modified").getValue()).getTime();
        assertTrue( (timestamp1 - lastmod1) < 1000 ); // because rounding

        // remove the file and wait for the TTL to expire
        final long timestamp2 = System.currentTimeMillis();
        child.delete();
        Thread.sleep(2000);

        // check Last-Modified header is updated
        final HttpHead head2 = new HttpHead(serverAddress + "files/" + id);
        final HttpResponse resp2 = client.execute(head2);
        assertEquals( 200, resp2.getStatusLine().getStatusCode() );
        final long lastmod2 = headerFormat.parse(resp2.getFirstHeader("Last-Modified").getValue()).getTime();
        assertTrue( (timestamp2 - lastmod2) < 1000 ); // because rounding

        assertFalse("Last-Modified headers should have changed", lastmod1 == lastmod2);
    }

    @Test
    public void testUpdateObjectWithSpaces() throws Exception {
        final String id = getRandomUniquePid() + " 2";
        final HttpResponse createResponse = createObject(id);
        final String subjectURI = createResponse.getFirstHeader("Location").getValue();
        final HttpPatch updateObjectGraphMethod = new HttpPatch(subjectURI);
        updateObjectGraphMethod.addHeader("Content-Type", "application/sparql-update");
        final BasicHttpEntity e = new BasicHttpEntity();
        e.setContent(new ByteArrayInputStream(
                "INSERT { <> <http://purl.org/dc/elements/1.1/title> \"test\" } WHERE {}".getBytes()));
        updateObjectGraphMethod.setEntity(e);
        final HttpResponse response = client.execute(updateObjectGraphMethod);
        assertEquals(NO_CONTENT.getStatusCode(), response.getStatusLine().getStatusCode());
    }

    @Test
    public void testCreatedAndModifiedDates() throws Exception {
        final HttpResponse createResponse = createObject("");
        final String location = createResponse.getFirstHeader("Location").getValue();
        final HttpGet getObjMethod = new HttpGet(location);
        final HttpResponse response = client.execute(getObjMethod);
        final GraphStore results = getGraphStore(response);
        final Model model = createModelForGraph(results.getDefaultGraph());
        final Resource nodeUri = createResource(location);

        final String lastmodString = response.getFirstHeader("Last-Modified").getValue();
        headerFormat.parse(lastmodString);
        final Date createdDateTriples = getDateFromModel( model, nodeUri,
                createProperty(REPOSITORY_NAMESPACE + "created"));
        final Date lastmodDateTriples = getDateFromModel( model, nodeUri,
                createProperty(REPOSITORY_NAMESPACE + "lastModified"));
        assertNotNull( createdDateTriples );
        assertEquals( lastmodString, headerFormat.format(createdDateTriples) );
        assertNotNull( lastmodDateTriples );
        assertEquals( lastmodString, headerFormat.format(lastmodDateTriples) );
    }

    @Test
    public void testLdpContainerInteraction() throws Exception {

        final String id = getRandomUniquePid();
        final HttpResponse object = createObject(id);
        final String location = object.getFirstHeader("Location").getValue();
        createObject(id + "/t");
        addMixin(id + "/t", DIRECT_CONTAINER.getURI());

        final HttpPatch patch = new HttpPatch(location + "/t");
        final String sparql = "INSERT DATA { "
                + "<> <" + MEMBERSHIP_RESOURCE + "> <" + location + "> .\n"
                + "<> <" + HAS_MEMBER_RELATION + "> <info:some/relation> .\n"
                + " }";
        final BasicHttpEntity entity = new BasicHttpEntity();
        entity.setContent(IOUtils.toInputStream(sparql));

        patch.setEntity(entity);

        assertEquals("Expected patch to succeed", 204, getStatus(patch));

        createObject(id + "/b");
        addMixin(id + "/b", DIRECT_CONTAINER.getURI());

        final HttpPatch bPatch = new HttpPatch(location + "/b");
        final String bSparql = "INSERT DATA { "
                + "<> <" + MEMBERSHIP_RESOURCE + "> <" + location + "> .\n"
                + "<> <" + HAS_MEMBER_RELATION + "> <info:some/another-relation> .\n"
                + " }";
        final BasicHttpEntity bEntity = new BasicHttpEntity();
        bEntity.setContent(IOUtils.toInputStream(bSparql));

        bPatch.setEntity(bEntity);


        assertEquals("Expected patch to succeed", 204, getStatus(bPatch));

        createObject(id + "/t/1");
        createObject(id + "/b/1");

        final HttpGet getObjMethod = new HttpGet(location);
        final HttpResponse response = client.execute(getObjMethod);
        final GraphStore graphStore = getGraphStore(response);

        assertTrue("Expected to have container t", graphStore.contains(Node.ANY,
                NodeFactory.createURI(location),
                NodeFactory.createURI(RdfLexicon.LDP_NAMESPACE + "contains"),
                NodeFactory.createURI(location + "/t")
        ));

        assertTrue("Expected to have container b", graphStore.contains(Node.ANY,
                NodeFactory.createURI(location),
                NodeFactory.createURI(RdfLexicon.LDP_NAMESPACE + "contains"),
                NodeFactory.createURI(location + "/b")
        ));

        assertTrue("Expected member relation", graphStore.contains(Node.ANY,
                NodeFactory.createURI(location),
                NodeFactory.createURI("info:some/relation"),
                NodeFactory.createURI(location + "/t/1")
                ));

        assertTrue("Expected other member relation", graphStore.contains(Node.ANY,
                NodeFactory.createURI(location),
                NodeFactory.createURI("info:some/another-relation"),
                NodeFactory.createURI(location + "/b/1")
        ));

    }

    @Test
    public void testLdpIndirectContainerInteraction() throws Exception {

        // Create resource (object)
        final String resourceId = getRandomUniquePid();
        final HttpResponse rResponse = createObject(resourceId);
        final String resource = rResponse.getFirstHeader("Location").getValue();

        // Create container (c0)
        final String containerId = getRandomUniquePid();
        final HttpResponse cResponse = createObject(containerId);
        final String container = cResponse.getFirstHeader("Location").getValue();

        // Create indirect container (c0/members)
        final String indirectContainerId = containerId + "/t";
        final HttpResponse icResponse = createObject(indirectContainerId);
        final String indirectContainer = icResponse.getFirstHeader("Location").getValue();
        addMixin(indirectContainerId, INDIRECT_CONTAINER.getURI());

        // Add LDP properties to indirect container
        final HttpPatch patch = new HttpPatch(indirectContainer);
        final String sparql = "INSERT DATA { "
                + "<> <" + MEMBERSHIP_RESOURCE + "> <" + container + "> .\n"
                + "<> <" + HAS_MEMBER_RELATION + "> <info:some/relation> .\n"
                + "<> <" + LDP_NAMESPACE + "insertedContentRelation> <info:proxy/for> .\n"
                + " }";
        final BasicHttpEntity entity = new BasicHttpEntity();
        entity.setContent(IOUtils.toInputStream(sparql));

        patch.setEntity(entity);

        assertEquals("Expected patch to succeed", 204, getStatus(patch));

        // Add indirect resource to indirect container
        final HttpPost postIndirectResource = postObjMethod(indirectContainerId);
        final String irRdf =
                "<> <info:proxy/in>  <" + container + "> ;\n" +
                "   <info:proxy/for> <" + resource  + "> .";
        final BasicHttpEntity irEntity = new BasicHttpEntity();
        irEntity.setContent(IOUtils.toInputStream(irRdf));
        postIndirectResource.setEntity(irEntity);
        postIndirectResource.setHeader("Content-Type", "text/turtle");

        final HttpResponse postResponse = client.execute(postIndirectResource);
        final String indirectResource = postResponse.getFirstHeader("Location").getValue();

        assertEquals("Expected post to succeed", 201, postResponse.getStatusLine().getStatusCode());

        // Ensure container has been updated with relationship... indirectly
        final HttpGet getContainer0 = new HttpGet(container);
        final HttpResponse getResponse = client.execute(getContainer0);
        final GraphStore graphStore = getGraphStore(getResponse);

        assertTrue("Expected to have indirect container", graphStore.contains(Node.ANY,
                NodeFactory.createURI(container),
                NodeFactory.createURI(RdfLexicon.LDP_NAMESPACE + "contains"),
                NodeFactory.createURI(indirectContainer)
        ));

        assertTrue("Expected to have resource: " + graphStore.toString(), graphStore.contains(Node.ANY,
                NodeFactory.createURI(container),
                NodeFactory.createURI("info:some/relation"),
                NodeFactory.createURI(resource)
        ));

        // Remove indirect resource
        final HttpDelete delete = new HttpDelete(indirectResource);
        final HttpResponse deleteResponse = client.execute(delete);

        assertEquals("Expected delete to succeed", 204, deleteResponse.getStatusLine().getStatusCode());

        // Ensure container has been updated with relationship... indirectly
        final HttpGet getContainer1 = new HttpGet(container);
        final HttpResponse getResponse1 = client.execute(getContainer1);
        final GraphStore graphStore1 = getGraphStore(getResponse1);

        assertFalse("Expected NOT to have resource: " + graphStore1, graphStore1.contains(Node.ANY,
                NodeFactory.createURI(container),
                NodeFactory.createURI("info:some/relation"),
                NodeFactory.createURI(resource)
        ));

    }

    @Test
    public void testWithHashUris() throws IOException {
        final HttpPost method = postObjMethod("");
        method.addHeader("Content-Type", "text/turtle");
        final BasicHttpEntity entity = new BasicHttpEntity();
        final String rdf = "<> <info:some-predicate> <#abc> .\n" +
                "<#abc> <info:rubydora#label> \"asdfg\" .";
        entity.setContent(new ByteArrayInputStream(rdf.getBytes()));
        method.setEntity(entity);
        final HttpResponse response = client.execute(method);
        final String content = EntityUtils.toString(response.getEntity());
        final int status = response.getStatusLine().getStatusCode();
        assertEquals("Didn't get a CREATED response! Got content:\n" + content,
                CREATED.getStatusCode(), status);

        final String location = response.getFirstHeader("Location").getValue();

        final HttpGet httpGet = new HttpGet(location);

        final GraphStore graphStore = getGraphStore(httpGet);

        assertTrue(graphStore.contains(ANY, createResource(location).asNode(),
                createProperty("info:some-predicate").asNode(), createResource(location + "#abc").asNode()));

        assertTrue(graphStore.contains(ANY, createResource(location + "#abc").asNode(),
                createProperty("info:rubydora#label").asNode(), createLiteral("asdfg")));


    }

    @Test
    public void testCreateAndReplaceGraphMinimal() throws Exception {
        LOGGER.trace("Entering testCreateAndReplaceGraphMinimal()...");
        final String pid = getRandomUniquePid();

        final HttpPost httpPost = postObjMethod("/");
        httpPost.addHeader("Slug", pid);
        httpPost.addHeader("Content-Type", "text/turtle");
        final BasicHttpEntity e = new BasicHttpEntity();
        e.setContent(IOUtils.toInputStream("<> <" + DC_11.title.toString() + "> \"abc\""));
        httpPost.setEntity(e);
        final HttpResponse response = client.execute(httpPost);
        final String content = EntityUtils.toString(response.getEntity());
        final int status = response.getStatusLine().getStatusCode();
        assertEquals("Didn't get a CREATED response! Got content:\n" + content,
                CREATED.getStatusCode(), status);

        final String subjectURI = response.getFirstHeader("Location").getValue();

        final HttpPut replaceMethod = new HttpPut(subjectURI);
        replaceMethod.addHeader("Content-Type", "text/turtle");
        replaceMethod.addHeader("Prefer", "handling=lenient; received=\"minimal\"");

        final BasicHttpEntity replacement = new BasicHttpEntity();
        replacement.setContent(IOUtils.toInputStream("<> <" + DC_11.title.toString() + "> \"xyz\""));
        replaceMethod.setEntity(replacement);
        final HttpResponse replaceResponse = client.execute(replaceMethod);
        assertEquals(204, replaceResponse.getStatusLine().getStatusCode());

        final HttpGet get = new HttpGet(subjectURI);
        get.addHeader("Prefer", "return=minimal");
        final GraphStore graphStore = getGraphStore(get);
        assertTrue(graphStore.contains(ANY, ANY, DC_11.title.asNode(), createLiteral("xyz")));
        LOGGER.trace("Done with testCreateAndReplaceGraphMinimal().");
    }

    @Test
    @Ignore("This test needs manual intervention to decide how \"good\" the graph looks")
    public void testGraphShouldNotBeTooLumpy() throws Exception {

        final String pid = getRandomUniquePid();

        final HttpPut httpPut = putObjMethod(pid);
        httpPut.addHeader("Content-Type", "text/turtle");
        httpPut.setEntity(new StringEntity("<> a <" + DIRECT_CONTAINER.getURI() + ">;" +
                "    <" + MEMBERSHIP_RESOURCE.getURI() + "> <> ;" +
                "    <" + HAS_MEMBER_RELATION.getURI() + "> <" + LDP_NAMESPACE + "member> ;" +
                "    <info:x> <#hash-uri> ;" +
                "    <info:x> [ <" + DC_11.title + "> \"xyz\" ] . " +
                "<#hash-uri>  <" + DC_11.title + "> \"some-hash-uri\" ."));

       /* final HttpResponse response = client.execute(httpPut);
        final int status = response.getStatusLine().getStatusCode();
        assertEquals("Didn't get a CREATED response!", CREATED.getStatusCode(), status);

        final String subjectURI = response.getFirstHeader("Location").getValue();

        final HttpGet get = new HttpGet(subjectURI);
        final HttpResponse getResponse = client.execute(get);

        final String s = EntityUtils.toString(getResponse.getEntity());*/

    }

    @Test
    public void testEmbeddedChildResources() throws Exception {
        final String pid = getRandomUniquePid();
        final String binaryId = "binary0";

        final HttpPut httpPutContainer = putObjMethod(pid);
        final HttpResponse responseContainer = client.execute(httpPutContainer);
        assertEquals(201, responseContainer.getStatusLine().getStatusCode());

        final HttpPut httpPutBinary = putDSMethod(pid, binaryId, "some test content");
        final HttpResponse responseBinary = client.execute(httpPutBinary);
        assertEquals(201, responseBinary.getStatusLine().getStatusCode());

        final HttpPatch httpPatch = patchObjMethod(pid + "/" + binaryId + "/fcr:metadata");
        httpPatch.addHeader("Content-Type", "application/sparql-update");
        final BasicHttpEntity e = new BasicHttpEntity();
        e.setContent(new ByteArrayInputStream(
                ("INSERT { <> <http://purl.org/dc/elements/1.1/title> 'this is a title' } WHERE {}").getBytes()));
        httpPatch.setEntity(e);

        final HttpResponse responsePatch = client.execute(httpPatch);
        assertEquals(NO_CONTENT.getStatusCode(), responsePatch.getStatusLine().getStatusCode());

        final HttpGet httpGet = getObjMethod(pid);
        httpGet.setHeader("Prefer",
                "return=representation; include=\"http://fedora.info/definitions/v4/repository#EmbedResources\"");

        final GraphStore graphStore = getGraphStore(httpGet);
        assertTrue("Property on child binary should be found!" + graphStore, graphStore.contains(
                ANY,
                createResource(serverAddress + pid + "/" + binaryId + "/fcr:metadata").asNode(),
                createProperty("http://purl.org/dc/elements/1.1/title").asNode(),
                createLiteral("this is a title")));
    }

    @Test
    public void testExternalMessageBody() throws Exception {

        // we need a client that won't automatically follow redirects
        final HttpClient client = HttpClientBuilder.create().disableRedirectHandling().build();

        final String pid = getRandomUniquePid();

        final HttpPut httpPut = putObjMethod(pid);
        httpPut.addHeader("Content-Type", "message/external-body; access-type=URL; " +
                "URL=\"http://www.example.com/file\"");

        final HttpResponse response = client.execute(httpPut);
        final int status = response.getStatusLine().getStatusCode();
        assertEquals("Didn't get a CREATED response!", CREATED.getStatusCode(), status);

        final String subjectURI = response.getFirstHeader("Location").getValue();

        final HttpGet get = new HttpGet(subjectURI);
        final HttpResponse getResponse = client.execute(get);

        LOGGER.error(EntityUtils.toString(getResponse.getEntity()));
        assertEquals(TEMPORARY_REDIRECT.getStatusCode(), getResponse.getStatusLine().getStatusCode());
        assertEquals("http://www.example.com/file", getResponse.getFirstHeader("Location").getValue());
    }

    private Date getDateFromModel(final Model model, final Resource subj, final Property pred) throws Exception {
        final StmtIterator stmts = model.listStatements(subj, pred, (String) null);
        if (stmts.hasNext()) {
            return tripleFormat.parse(stmts.nextStatement().getString());
        }
        return null;
    }


    private static Collection<String> getLinkHeaders(final HttpResponse response) {
        return transform(copyOf(response.getHeaders("Link")), new Function<Header, String>() {

            @Override
            public String apply(final Header h) {
                return h.getValue();
            }
        });
    }


}<|MERGE_RESOLUTION|>--- conflicted
+++ resolved
@@ -31,7 +31,6 @@
 import static java.util.regex.Pattern.compile;
 import static javax.ws.rs.core.MediaType.TEXT_PLAIN;
 import static javax.ws.rs.core.Response.Status.BAD_REQUEST;
-import static javax.ws.rs.core.Response.Status.CONFLICT;
 import static javax.ws.rs.core.Response.Status.CREATED;
 import static javax.ws.rs.core.Response.Status.NOT_MODIFIED;
 import static javax.ws.rs.core.Response.Status.NO_CONTENT;
@@ -1600,7 +1599,6 @@
         final HttpPut secondPut = new HttpPut(serverAddress + pid);
         secondPut.setHeader("Content-Type", "text/turtle");
         assertEquals(CONFLICT.getStatusCode(), getStatus(secondPut));
-<<<<<<< HEAD
     }
 
     @Test
@@ -1615,9 +1613,7 @@
         put.setHeader("Content-Type", "text/turtle");
         final HttpResponse response = execute(put);
         assertEquals("Expected 409 response code when PUTing malformed RDF on an object",
-                CONFLICT.getStatusCode(), response.getStatusLine().getStatusCode());
-=======
->>>>>>> 3c81f10b
+                     CONFLICT.getStatusCode(), response.getStatusLine().getStatusCode());
     }
 
     @Test
