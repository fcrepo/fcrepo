/**
 * Copyright 2015 DuraSpace, Inc.
 *
 * Licensed under the Apache License, Version 2.0 (the "License");
 * you may not use this file except in compliance with the License.
 * You may obtain a copy of the License at
 *
 *     http://www.apache.org/licenses/LICENSE-2.0
 *
 * Unless required by applicable law or agreed to in writing, software
 * distributed under the License is distributed on an "AS IS" BASIS,
 * WITHOUT WARRANTIES OR CONDITIONS OF ANY KIND, either express or implied.
 * See the License for the specific language governing permissions and
 * limitations under the License.
 */
package org.fcrepo.integration.http.api;

import static com.google.common.collect.Collections2.transform;
import static com.google.common.collect.ImmutableList.copyOf;
import static com.hp.hpl.jena.graph.Node.ANY;
import static com.hp.hpl.jena.graph.NodeFactory.createLiteral;
import static com.hp.hpl.jena.graph.NodeFactory.createURI;
import static com.hp.hpl.jena.rdf.model.ModelFactory.createDefaultModel;
import static com.hp.hpl.jena.rdf.model.ModelFactory.createModelForGraph;
import static com.hp.hpl.jena.rdf.model.ResourceFactory.createLangLiteral;
import static com.hp.hpl.jena.rdf.model.ResourceFactory.createPlainLiteral;
import static com.hp.hpl.jena.rdf.model.ResourceFactory.createProperty;
import static com.hp.hpl.jena.rdf.model.ResourceFactory.createResource;
import static java.util.TimeZone.getTimeZone;
import static java.util.regex.Pattern.DOTALL;
import static java.util.regex.Pattern.compile;
import static javax.ws.rs.core.MediaType.TEXT_PLAIN;
import static javax.ws.rs.core.Response.Status.BAD_REQUEST;
import static javax.ws.rs.core.Response.Status.CREATED;
import static javax.ws.rs.core.Response.Status.NOT_MODIFIED;
import static javax.ws.rs.core.Response.Status.NO_CONTENT;
import static javax.ws.rs.core.Response.Status.OK;
import static javax.ws.rs.core.Response.Status.TEMPORARY_REDIRECT;
import static nu.validator.htmlparser.common.DoctypeExpectation.NO_DOCTYPE_ERRORS;
import static nu.validator.htmlparser.common.XmlViolationPolicy.ALLOW;
import static org.apache.http.impl.client.cache.CacheConfig.DEFAULT;
import static org.apache.jena.riot.RDFLanguages.contentTypeToLang;
import static org.apache.jena.riot.WebContent.contentTypeN3;
import static org.apache.jena.riot.WebContent.contentTypeN3Alt2;
import static org.apache.jena.riot.WebContent.contentTypeNTriples;
import static org.apache.jena.riot.WebContent.contentTypeRDFXML;
import static org.apache.jena.riot.WebContent.contentTypeSPARQLUpdate;
import static org.apache.jena.riot.WebContent.contentTypeTurtle;
import static org.fcrepo.http.commons.domain.RDFMediaType.POSSIBLE_RDF_VARIANTS;
import static org.fcrepo.kernel.FedoraJcrTypes.FCR_METADATA;
import static org.fcrepo.kernel.FedoraJcrTypes.FEDORA_CONTAINER;
import static org.fcrepo.kernel.FedoraJcrTypes.ROOT;
import static org.fcrepo.kernel.RdfLexicon.BASIC_CONTAINER;
import static org.fcrepo.kernel.RdfLexicon.CONTAINS;
import static org.fcrepo.kernel.RdfLexicon.DC_TITLE;
import static org.fcrepo.kernel.RdfLexicon.DIRECT_CONTAINER;
import static org.fcrepo.kernel.RdfLexicon.FIRST_PAGE;
import static org.fcrepo.kernel.RdfLexicon.HAS_CHILD;
import static org.fcrepo.kernel.RdfLexicon.HAS_MEMBER_RELATION;
import static org.fcrepo.kernel.RdfLexicon.HAS_OBJECT_COUNT;
import static org.fcrepo.kernel.RdfLexicon.HAS_OBJECT_SIZE;
import static org.fcrepo.kernel.RdfLexicon.HAS_PRIMARY_IDENTIFIER;
import static org.fcrepo.kernel.RdfLexicon.HAS_PRIMARY_TYPE;
import static org.fcrepo.kernel.RdfLexicon.INBOUND_REFERENCES;
import static org.fcrepo.kernel.RdfLexicon.INDIRECT_CONTAINER;
import static org.fcrepo.kernel.RdfLexicon.JCR_NT_NAMESPACE;
import static org.fcrepo.kernel.RdfLexicon.LDP_MEMBER;
import static org.fcrepo.kernel.RdfLexicon.LDP_NAMESPACE;
import static org.fcrepo.kernel.RdfLexicon.MEMBERSHIP_RESOURCE;
import static org.fcrepo.kernel.RdfLexicon.MIX_NAMESPACE;
import static org.fcrepo.kernel.RdfLexicon.NEXT_PAGE;
import static org.fcrepo.kernel.RdfLexicon.NON_RDF_SOURCE;
import static org.fcrepo.kernel.RdfLexicon.RDF_NAMESPACE;
import static org.fcrepo.kernel.RdfLexicon.REPOSITORY_NAMESPACE;
import static org.junit.Assert.assertEquals;
import static org.junit.Assert.assertFalse;
import static org.junit.Assert.assertNotEquals;
import static org.junit.Assert.assertNotNull;
import static org.junit.Assert.assertTrue;
import static org.junit.Assert.fail;
import static org.slf4j.LoggerFactory.getLogger;

import java.io.ByteArrayInputStream;
import java.io.File;
import java.io.IOException;
import java.io.InputStream;
import java.io.StringWriter;
import java.io.Writer;
import java.text.SimpleDateFormat;
import java.util.ArrayList;
import java.util.Collection;
import java.util.Date;
import java.util.Iterator;
import java.util.List;
import java.util.Locale;
import java.util.UUID;

import javax.ws.rs.core.Link;
import javax.ws.rs.core.MediaType;
import javax.ws.rs.core.Variant;

import nu.validator.htmlparser.sax.HtmlParser;
import nu.validator.saxtree.TreeBuilder;

import org.fcrepo.http.commons.domain.RDFMediaType;
import org.fcrepo.kernel.RdfLexicon;

import org.apache.commons.io.IOUtils;
import org.apache.http.Header;
import org.apache.http.HttpEntity;
import org.apache.http.HttpResponse;
import org.apache.http.annotation.NotThreadSafe;
import org.apache.http.client.HttpClient;
import org.apache.http.client.methods.HttpDelete;
import org.apache.http.client.methods.HttpGet;
import org.apache.http.client.methods.HttpHead;
import org.apache.http.client.methods.HttpOptions;
import org.apache.http.client.methods.HttpPatch;
import org.apache.http.client.methods.HttpPost;
import org.apache.http.client.methods.HttpPut;
import org.apache.http.client.methods.HttpRequestBase;
import org.apache.http.entity.BasicHttpEntity;
import org.apache.http.entity.ByteArrayEntity;
import org.apache.http.entity.StringEntity;
import org.apache.http.impl.client.CloseableHttpClient;
import org.apache.http.impl.client.HttpClientBuilder;
import org.apache.http.impl.client.cache.CachingHttpClientBuilder;
import org.apache.http.util.EntityUtils;
import org.apache.jena.riot.Lang;
import org.glassfish.jersey.media.multipart.ContentDisposition;
import org.junit.Before;
import org.junit.Ignore;
import org.junit.Test;
import org.slf4j.Logger;
import org.xml.sax.ErrorHandler;
import org.xml.sax.InputSource;
import org.xml.sax.SAXParseException;

import com.google.common.base.Function;
import com.google.common.base.Joiner;
import com.hp.hpl.jena.graph.Graph;
import com.hp.hpl.jena.graph.Node;
import com.hp.hpl.jena.graph.NodeFactory;
import com.hp.hpl.jena.graph.Triple;
import com.hp.hpl.jena.rdf.model.Model;
import com.hp.hpl.jena.rdf.model.NodeIterator;
import com.hp.hpl.jena.rdf.model.Property;
import com.hp.hpl.jena.rdf.model.Resource;
import com.hp.hpl.jena.rdf.model.StmtIterator;
import com.hp.hpl.jena.sparql.core.Quad;
import com.hp.hpl.jena.update.GraphStore;
import com.hp.hpl.jena.vocabulary.DC_11;

/**
 * @author cabeer
 */
public class FedoraLdpIT extends AbstractResourceIT {

    private static final String TEST_ACTIVATION_PROPERTY = "RUN_TEST_CREATE_MANY";

    private static final Logger LOGGER = getLogger(FedoraLdpIT.class);

    private SimpleDateFormat headerFormat;
    private SimpleDateFormat tripleFormat;

    @Before
    public void setup() {
        headerFormat = new SimpleDateFormat("EEE, dd MMM yyyy HH:mm:ss zzz", Locale.US);
        headerFormat.setTimeZone(getTimeZone("GMT"));
        tripleFormat = new SimpleDateFormat("yyyy-MM-dd'T'HH:mm:ss.SSS'Z'");
        tripleFormat.setTimeZone(getTimeZone("GMT"));
    }


    @Test
    public void testHeadRepositoryGraph() throws Exception {
        final HttpHead headObjMethod = new HttpHead(serverAddress);
        assertEquals(200, getStatus(headObjMethod));
    }

    @Test
    public void testHeadObject() throws Exception {
        final String pid = getRandomUniquePid();

        createObject(pid);

        final String location = serverAddress + pid;
        final HttpHead headObjMethod = new HttpHead(location);
        assertEquals(200, getStatus(headObjMethod));
    }

    @Test
    public void testHeadDefaultContainer() throws Exception {
        final String pid = getRandomUniquePid();

        createObject(pid);

        final String location = serverAddress + pid;
        final HttpHead headObjMethod = new HttpHead(location);
        final HttpResponse response = client.execute(headObjMethod);

        final Collection<String> links = getLinkHeaders(response);
        assertTrue("Didn't find LDP container link header!", links.contains("<" + BASIC_CONTAINER.getURI() + ">;" +
                "rel=\"type\""));
    }

    @Test
    public void testHeadBasicContainer() throws Exception {
        final String pid = getRandomUniquePid();

        createObject(pid);
        addMixin(pid, BASIC_CONTAINER.getURI());

        final String location = serverAddress + pid;
        final HttpHead headObjMethod = new HttpHead(location);
        final HttpResponse response = client.execute(headObjMethod);

        final Collection<String> links = getLinkHeaders(response);
        assertTrue("Didn't find LDP container link header!", links.contains("<" + BASIC_CONTAINER.getURI() + ">;" +
                "rel=\"type\""));
    }


    @Test
    public void testHeadDirectContainer() throws Exception {
        final String pid = getRandomUniquePid();

        createObject(pid);
        addMixin(pid, DIRECT_CONTAINER.getURI());

        final String location = serverAddress + pid;
        final HttpHead headObjMethod = new HttpHead(location);
        final HttpResponse response = client.execute(headObjMethod);

        final Collection<String> links = getLinkHeaders(response);
        assertTrue("Didn't find LDP container link header!", links.contains("<" + DIRECT_CONTAINER.getURI() + ">;" +
                "rel=\"type\""));
    }

    @Test
    public void testHeadIndirectContainer() throws Exception {
        final String pid = getRandomUniquePid();

        createObject(pid);
        addMixin(pid, INDIRECT_CONTAINER.getURI());

        final String location = serverAddress + pid;
        final HttpHead headObjMethod = new HttpHead(location);
        final HttpResponse response = client.execute(headObjMethod);

        final Collection<String> links = getLinkHeaders(response);
        assertTrue("Didn't find LDP container link header!", links.contains("<" + INDIRECT_CONTAINER.getURI() + ">;" +
                "rel=\"type\""));
    }



    @Test
    public void testHeadDatastream() throws Exception {
        final String pid = getRandomUniquePid();

        createDatastream(pid, "x", "123");

        final String location = serverAddress + pid + "/x";
        final HttpHead headObjMethod = new HttpHead(location);
        final HttpResponse response = client.execute(headObjMethod);
        assertEquals(OK.getStatusCode(), response.getStatusLine().getStatusCode());

        assertEquals(TEXT_PLAIN, response.getFirstHeader("Content-Type").getValue());
        assertEquals("3", response.getFirstHeader("Content-Length").getValue());
        assertEquals("bytes", response.getFirstHeader("Accept-Ranges").getValue());
        final ContentDisposition disposition
                = new ContentDisposition(response.getFirstHeader("Content-Disposition").getValue());
        assertEquals("attachment", disposition.getType());
    }

    @Test
    public void testOptions() throws Exception {
        final String pid = getRandomUniquePid();

        createObject(pid);

        final String location = serverAddress + pid;

        final HttpOptions optionsRequest = new HttpOptions(location);
        final HttpResponse optionsResponse = client.execute(optionsRequest);
        assertEquals(OK.getStatusCode(), optionsResponse.getStatusLine().getStatusCode());

        assertContainerOptionsHeaders(optionsResponse);
    }

    @Test
    public void testOptionsBinary() throws Exception {
        final String pid = getRandomUniquePid();

        createDatastream(pid, "x", pid);

        final String location = serverAddress + pid + "/x";

        final HttpOptions optionsRequest = new HttpOptions(location);
        final HttpResponse optionsResponse = client.execute(optionsRequest);
        assertEquals(OK.getStatusCode(), optionsResponse.getStatusLine().getStatusCode());

        assertResourceOptionsHeaders(optionsResponse);

        assertEquals("0", optionsResponse.getFirstHeader("Content-Length").getValue());
    }

    @Test
    public void testOptionsBinaryMetadata() throws Exception {
        final String pid = getRandomUniquePid();

        createDatastream(pid, "x", pid);

        final String location = serverAddress + pid + "/x/fcr:metadata";

        final HttpOptions optionsRequest = new HttpOptions(location);
        final HttpResponse optionsResponse = client.execute(optionsRequest);
        assertEquals(OK.getStatusCode(), optionsResponse.getStatusLine().getStatusCode());

        assertRdfOptionsHeaders(optionsResponse);
    }

    @Test
    public void testOptionsBinaryMetadataWithUriEncoding() throws Exception {
        final String pid = getRandomUniquePid();

        createDatastream(pid, "x", pid);

        final String location = serverAddress + pid + "/x/fcr%3Ametadata";

        final HttpOptions optionsRequest = new HttpOptions(location);
        final HttpResponse optionsResponse = client.execute(optionsRequest);
        assertEquals(OK.getStatusCode(), optionsResponse.getStatusLine().getStatusCode());

        assertRdfOptionsHeaders(optionsResponse);
    }

    private static void assertContainerOptionsHeaders(final HttpResponse httpResponse) {
        assertRdfOptionsHeaders(httpResponse);
        final List<String> methods = headerValues(httpResponse,"Allow");
        assertTrue("Should allow POST", methods.contains(HttpPost.METHOD_NAME));

        final List<String> postTypes = headerValues(httpResponse,"Accept-Post");
        assertTrue("POST should support application/sparql-update", postTypes.contains(contentTypeSPARQLUpdate));
        assertTrue("POST should support text/turtle", postTypes.contains(contentTypeTurtle));
        assertTrue("POST should support text/rdf+n3", postTypes.contains(contentTypeN3));
        assertTrue("POST should support text/n3", postTypes.contains(contentTypeN3Alt2));
        assertTrue("POST should support application/rdf+xml", postTypes.contains(contentTypeRDFXML));
        assertTrue("POST should support application/n-triples", postTypes.contains(contentTypeNTriples));
        assertTrue("POST should support multipart/form-data", postTypes.contains("multipart/form-data"));
    }

    private static void assertRdfOptionsHeaders(final HttpResponse httpResponse) {
        final List<String> methods = headerValues(httpResponse,"Allow");
        assertTrue("Should allow PATCH", methods.contains(HttpPatch.METHOD_NAME));
        assertTrue("Should allow MOVE", methods.contains(HttpMove.METHOD_NAME));
        assertTrue("Should allow COPY", methods.contains(HttpCopy.METHOD_NAME));

        final List<String> patchTypes = headerValues(httpResponse,"Accept-Patch");
        assertTrue("PATCH should support application/sparql-update", patchTypes.contains(contentTypeSPARQLUpdate));
        assertResourceOptionsHeaders(httpResponse);
    }

    private static void assertResourceOptionsHeaders(final HttpResponse httpResponse) {
        final List<String> methods = headerValues(httpResponse,"Allow");
        assertTrue("Should allow GET", methods.contains(HttpGet.METHOD_NAME));
        assertTrue("Should allow PUT", methods.contains(HttpPut.METHOD_NAME));
        assertTrue("Should allow DELETE", methods.contains(HttpDelete.METHOD_NAME));
        assertTrue("Should allow OPTIONS", methods.contains(HttpOptions.METHOD_NAME));

    }

    private static List<String> headerValues( final HttpResponse response, final String headerName ) {
        final List<String> values = new ArrayList<>();
        for (final Header header : response.getHeaders(headerName)) {
            for (final String elem : header.getValue().split(",")) {
                values.add(elem.trim());
            }
        }
        return values;
    }

    @NotThreadSafe // HttpRequestBase is @NotThreadSafe
    private class HttpCopy extends HttpRequestBase {

        public final static String METHOD_NAME = "COPY";


        @Override
        public String getMethod() {
            return METHOD_NAME;
        }

    }

    @NotThreadSafe // HttpRequestBase is @NotThreadSafe
    private class HttpMove extends HttpRequestBase {

        public final static String METHOD_NAME = "MOVE";


        @Override
        public String getMethod() {
            return METHOD_NAME;
        }

    }


    @Test
    public void testGetRDFSource() throws Exception {
        final String pid = getRandomUniquePid();

        createObject(pid);

        final HttpGet httpGet = new HttpGet(serverAddress + pid);
        final HttpResponse response = execute(httpGet);

        final HttpEntity entity = response.getEntity();
        final String content = EntityUtils.toString(entity);

        assertEquals(OK.getStatusCode(), response.getStatusLine()
                .getStatusCode());

        final MediaType mediaType = MediaType.valueOf(entity.getContentType().getValue());
        final Lang lang = contentTypeToLang(mediaType.toString());
        assertNotNull("Entity is not an RDF serialization", lang);
        LOGGER.warn(content);

    }

    @Test
    public void testGetNonRDFSource() throws Exception {
        final String pid = getRandomUniquePid();

        createDatastream(pid, "x", "some content");

        final HttpGet httpGet = new HttpGet(serverAddress + pid + "/x");
        final HttpResponse response = execute(httpGet);

        final HttpEntity entity = response.getEntity();
        final String content = EntityUtils.toString(entity);

        assertEquals(OK.getStatusCode(), response.getStatusLine()
                .getStatusCode());
        assertEquals("some content", content);
        LOGGER.warn(content);

    }

    @Test
    public void testGetNonRDFSourceDescription() throws Exception {
        final String pid = getRandomUniquePid();

        createDatastream(pid, "x", "some content");

        final HttpGet httpGet = new HttpGet(serverAddress + pid + "/x/" + FCR_METADATA);
        final HttpResponse response = execute(httpGet);
        assertEquals(OK.getStatusCode(), response.getStatusLine().getStatusCode());

        final GraphStore graphStore = getGraphStore(response);
        final Node rdfType = createURI(RDF_NAMESPACE + "type");
        assertTrue("Description should be a fedora:NonRdfSourceDescription",
                graphStore.contains(ANY, createURI(serverAddress + pid + "/x/" + FCR_METADATA), rdfType,
                        createURI(REPOSITORY_NAMESPACE + "NonRdfSourceDescription")));
        assertTrue("Binary should be a ldp:NonRDFSource",
                graphStore.contains(ANY, createURI(serverAddress + pid + "/x"), rdfType, NON_RDF_SOURCE.asNode()));
    }

    @Test
    public void testDeleteObject() throws Exception {
        final String pid = getRandomUniquePid();

        createObject(pid);

        final String location = serverAddress + pid;
        assertEquals(204, getStatus(new HttpDelete(location)));
        assertDeleted(location);
    }

    @Test
    public void testDeleteHierarchy() throws Exception {
        final String pid = getRandomUniquePid();

        createObject(pid + "/foo");

        final String location = serverAddress + pid;
        assertEquals(204, getStatus(new HttpDelete(location)));
        assertDeleted(location);
        assertDeleted(location + "/foo");
    }

    @Test
    public void testDeleteBinary() throws Exception {
        final String pid = getRandomUniquePid();

        createDatastream(pid, "x", "some content");

        final String location = serverAddress + pid + "/x";
        assertEquals(204, getStatus(new HttpDelete(location)));
        assertDeleted(location);
    }

    @Test
    public void testDeleteObjectAndTombstone() throws Exception {
        final String pid = getRandomUniquePid();

        createObject(pid);

        final String location = serverAddress + pid;
        assertEquals(204, getStatus(new HttpDelete(location)));
        assertDeleted(location);
        final HttpGet httpGet = new HttpGet(location);
        final HttpResponse response = execute(httpGet);
        final Link tombstone = Link.valueOf(response.getFirstHeader("Link").getValue());

        assertEquals("hasTombstone", tombstone.getRel());

        final HttpResponse tombstoneResponse = execute(new HttpDelete(tombstone.getUri()));
        assertEquals(204, tombstoneResponse.getStatusLine().getStatusCode());

        assertEquals(404, getStatus(httpGet));
    }

    @Test
    public void testEmptyPatch() throws Exception {
        final String pid = getRandomUniquePid();

        createObject(pid);

        final String location = serverAddress + pid;
        final HttpPatch patch = new HttpPatch(location);
        patch.addHeader("Content-Type", "application/sparql-update");
        assertEquals(BAD_REQUEST.getStatusCode(), getStatus(patch));
    }

    @Test
    public void testUpdateObjectGraph() throws Exception {
        final String pid = getRandomUniquePid();

        createObject(pid);

        final String location = serverAddress + pid;
        final HttpPatch updateObjectGraphMethod = new HttpPatch(location);
        updateObjectGraphMethod.addHeader("Content-Type",
                "application/sparql-update");
        final BasicHttpEntity e = new BasicHttpEntity();
        e.setContent(new ByteArrayInputStream(
                ("INSERT { <" + location +
                        "> <http://purl.org/dc/elements/1.1/identifier> \"this is an identifier\" } WHERE {}")
                        .getBytes()));
        updateObjectGraphMethod.setEntity(e);
        final HttpResponse response = client.execute(updateObjectGraphMethod);
        assertEquals(NO_CONTENT.getStatusCode(), response.getStatusLine()
                .getStatusCode());

    }

    @Test
    public void testPatchBinary() throws Exception {
        final String pid = getRandomUniquePid();


        createDatastream(pid, "x", "some content");

        final String location = serverAddress + pid + "/x";
        final HttpPatch patch = new HttpPatch(location);
        patch.addHeader("Content-Type", "application/sparql-update");
        assertEquals(BAD_REQUEST.getStatusCode(), getStatus(patch));
    }

    @Test
    public void testPatchBinaryDescription() throws Exception {
        final String pid = getRandomUniquePid();


        createDatastream(pid, "x", "some content");

        final String location = serverAddress + pid + "/x/fcr:metadata";
        final HttpPatch patch = new HttpPatch(location);
        patch.addHeader("Content-Type", "application/sparql-update");
        final BasicHttpEntity e = new BasicHttpEntity();
        e.setContent(new ByteArrayInputStream(
                ("INSERT { <" + location +
                        "> <http://purl.org/dc/elements/1.1/identifier> \"this is an identifier\" } WHERE {}")
                        .getBytes()));
        patch.setEntity(e);
        final HttpResponse response = client.execute(patch);
        assertEquals(NO_CONTENT.getStatusCode(), response.getStatusLine()
                .getStatusCode());
    }

    @Test
    public void testPatchBinaryDescriptionWithBinaryProperties() throws Exception {
        final String pid = getRandomUniquePid();


        createDatastream(pid, "x", "some content");

        final String location = serverAddress + pid + "/x/fcr:metadata";
        final HttpPatch patch = new HttpPatch(location);
        patch.addHeader("Content-Type", "application/sparql-update");
        final BasicHttpEntity e = new BasicHttpEntity();
        e.setContent(new ByteArrayInputStream(
                ("INSERT { <" + serverAddress + pid + "/x>" +
                        " <" + DC_11.identifier + "> \"this is an identifier\" } WHERE {}")
                        .getBytes()));
        patch.setEntity(e);
        final HttpResponse response = client.execute(patch);
        assertEquals(NO_CONTENT.getStatusCode(), response.getStatusLine()
                .getStatusCode());

        final GraphStore graphStore = getGraphStore(new HttpGet(location));
        assertTrue(graphStore.contains(ANY,
                createURI(serverAddress + pid + "/x"),
                DC_11.identifier.asNode(),
                createLiteral("this is an identifier")));
    }

    @Test
    public void testPatchWithBlankNode() throws Exception {
        final String pid = getRandomUniquePid();

        createObject(pid);

        final String location = serverAddress + pid;
        final HttpPatch updateObjectGraphMethod = new HttpPatch(location);
        updateObjectGraphMethod.addHeader("Content-Type",
                "application/sparql-update");
        final BasicHttpEntity e = new BasicHttpEntity();
        e.setContent(new ByteArrayInputStream(
                ("INSERT { <" + location +
                        "> <info:some-predicate> _:a .\n" +
                        "_:a <http://purl.org/dc/elements/1.1/title> \"this is a title\"\n" +
                        " } WHERE {}")
                        .getBytes()));
        updateObjectGraphMethod.setEntity(e);
        final HttpResponse response = client.execute(updateObjectGraphMethod);
        assertEquals(NO_CONTENT.getStatusCode(), response.getStatusLine()
                .getStatusCode());


        final HttpGet httpGet = new HttpGet(location);

        final GraphStore graphStore = getGraphStore(httpGet);

        assertTrue(graphStore.contains(ANY, createResource(location).asNode(),
                createProperty("info:some-predicate").asNode(), ANY));

        final Node bnode = graphStore.find(ANY, createResource(location).asNode(),
                createProperty("info:some-predicate").asNode(), ANY).next().getObject();

        final HttpGet bnodeHttpGet = new HttpGet(bnode.getURI());

        final GraphStore bnodeGraphStore = getGraphStore(bnodeHttpGet);

        assertTrue(bnodeGraphStore.contains(ANY, bnode, DC_TITLE.asNode(), createLiteral("this is a title")));


    }

    @Test
    public void testReplaceGraph() throws Exception {
        final String pid = getRandomUniquePid();

        createObject(pid);

        final String subjectURI = serverAddress + pid;

        final String initialContent = EntityUtils.toString(execute(new HttpGet(subjectURI)).getEntity());

        final HttpPut replaceMethod = new HttpPut(subjectURI);
        replaceMethod.addHeader("Content-Type", "application/n3");
        final BasicHttpEntity e = new BasicHttpEntity();
        e.setContent(new ByteArrayInputStream(
                (initialContent + "\n<" + subjectURI + "> <info:rubydora#label> \"asdfg\"")
                        .getBytes()));
        replaceMethod.setEntity(e);
        final HttpResponse response = client.execute(replaceMethod);
        assertEquals(204, response.getStatusLine().getStatusCode());
        assertTrue("Didn't find Last-Modified header!", response.containsHeader("Last-Modified"));
        assertTrue("Didn't find ETag header!", response.containsHeader("ETag"));


        final HttpGet getObjMethod = new HttpGet(subjectURI);

        getObjMethod.addHeader("Accept", "application/rdf+xml");
        final HttpResponse getResponse = client.execute(getObjMethod);
        assertEquals(OK.getStatusCode(), getResponse.getStatusLine().getStatusCode());
        final Model model = createDefaultModel();
        model.read(getResponse.getEntity().getContent(), null);
        try (final Writer w = new StringWriter()) {
            model.write(w);
            logger.trace(
                    "Retrieved object graph for testReplaceGraph():\n {}", w);
        }
        assertTrue("Didn't find a triple we tried to create!", model.contains(
                createResource(subjectURI),
                createProperty("info:rubydora#label"),
                createPlainLiteral("asdfg")));
    }


    @Test
    public void testCreateGraph() throws Exception {
        final String pid = getRandomUniquePid();
        final String subjectURI = serverAddress + pid;
        final HttpPut replaceMethod = new HttpPut(subjectURI);
        replaceMethod.addHeader("Content-Type", "application/n3");
        final BasicHttpEntity e = new BasicHttpEntity();
        e.setContent(new ByteArrayInputStream(
                ("<" + subjectURI + "> <info:rubydora#label> \"asdfg\"")
                        .getBytes()));
        replaceMethod.setEntity(e);
        final HttpResponse response = client.execute(replaceMethod);
        assertEquals(201, response.getStatusLine().getStatusCode());


        final HttpGet getObjMethod = new HttpGet(subjectURI);

        getObjMethod.addHeader("Accept", "application/rdf+xml");
        final HttpResponse getResponse = client.execute(getObjMethod);
        assertEquals(OK.getStatusCode(), getResponse.getStatusLine()
                .getStatusCode());
        final Model model = createDefaultModel();
        model.read(getResponse.getEntity().getContent(), null);
        try (final Writer w = new StringWriter()) {
            model.write(w);
            logger.trace("Retrieved object graph for testCreateGraph():\n {}",
                    w);
        }
        assertTrue("Didn't find a triple we tried to create!", model.contains(
                createResource(subjectURI),
                createProperty("info:rubydora#label"),
                createPlainLiteral("asdfg")));
    }

    @Test
    public void testCreateGraphWithBlanknodes() throws Exception {
        final String pid = getRandomUniquePid();
        final String subjectURI = serverAddress + pid;
        final HttpPut replaceMethod = new HttpPut(subjectURI);
        replaceMethod.addHeader("Content-Type", "application/n3");
        final BasicHttpEntity e = new BasicHttpEntity();
        e.setContent(new ByteArrayInputStream(
                ("<" + subjectURI + "> <info:some-predicate> _:a ." +
                        "_:a <info:rubydora#label> \"asdfg\"").getBytes()));
        replaceMethod.setEntity(e);
        final HttpResponse response = client.execute(replaceMethod);
        assertEquals(201, response.getStatusLine().getStatusCode());


        final HttpGet getObjMethod = new HttpGet(subjectURI);

        getObjMethod.addHeader("Accept", "application/rdf+xml");
        final HttpResponse getResponse = client.execute(getObjMethod);
        assertEquals(OK.getStatusCode(), getResponse.getStatusLine()
                .getStatusCode());
        final Model model = createDefaultModel();
        model.read(getResponse.getEntity().getContent(), null);
        try (final Writer w = new StringWriter()) {
            model.write(w);
            logger.trace("Retrieved object graph for testCreateGraph():\n {}",
                    w);
        }
        final NodeIterator nodeIterator = model.listObjectsOfProperty(createResource(subjectURI),
                createProperty("info:some-predicate"));
        assertTrue("Didn't find skolemized blank node assertion", nodeIterator.hasNext());
        final Resource skolemizedNode = nodeIterator.nextNode().asResource();
        assertTrue("Didn't find a triple we tried to create!", model.contains(
                skolemizedNode,
                createProperty("info:rubydora#label"),
                createPlainLiteral("asdfg")));
    }

    @Test
    public void testRoundTripReplaceGraph() throws Exception {

        final String pid = getRandomUniquePid();

        createObject(pid);

        final String subjectURI = serverAddress + pid;

        final HttpGet getObjMethod = new HttpGet(subjectURI);
        getObjMethod.addHeader("Accept", "text/turtle");
        final HttpResponse getResponse = client.execute(getObjMethod);

        final BasicHttpEntity e = new BasicHttpEntity();

        final Model model = createDefaultModel();
        model.read(getResponse.getEntity().getContent(), subjectURI, "TURTLE");

        try (final StringWriter w = new StringWriter()) {
            model.write(w, "TURTLE");
            e.setContent(new ByteArrayInputStream(w.toString().getBytes()));
            logger.trace("Retrieved object graph for testRoundTripReplaceGraph():\n {}",
                    w);
        }

        final HttpPut replaceMethod = new HttpPut(subjectURI);
        replaceMethod.addHeader("Content-Type", "text/turtle");

        replaceMethod.setEntity(e);
        final HttpResponse response = client.execute(replaceMethod);
        assertEquals(204, response.getStatusLine().getStatusCode());

    }

    @Test
    public void testPutBinary() throws Exception {

        final String pid = getRandomUniquePid();
        createObject(pid);

        final String location = serverAddress + pid + "/x";
        final HttpPut method = new HttpPut(location);
        method.setEntity(new StringEntity("foo"));
        final HttpResponse response = execute(method);
        assertTrue("Didn't find Last-Modified header!", response.containsHeader("Last-Modified"));
        assertTrue("Didn't find ETag header!", response.containsHeader("ETag"));

        final String receivedLocation = response.getFirstHeader("Location").getValue();
        assertEquals(201, response.getStatusLine().getStatusCode());
        assertEquals(
                "Got wrong URI in Location header for datastream creation!",
                location, receivedLocation);

        assertTrue("Didn't find Last-Modified header!", response.containsHeader("Last-Modified"));
        final String lastmod = response.getFirstHeader("Last-Modified").getValue();
        assertNotNull("Should set Last-Modified for new nodes", lastmod);
        assertNotEquals("Last-Modified should not be blank for new nodes", lastmod.trim(), "");
        final Link link = Link.valueOf(response.getFirstHeader("Link").getValue());
        assertEquals("describedby", link.getRel());
    }

    @Test
    public void testPutDatastreamContentOnObject() throws Exception {
        final String content = "foo";
        final String pid = getRandomUniquePid();
        createObject(pid);

        final HttpPut put = new HttpPut(serverAddress + pid);
        put.setEntity(new StringEntity(content));
        put.setHeader("Content-Type", "application/octet-stream");
        final HttpResponse response = execute(put);
        assertEquals("Expected 415 response code when PUTing content on an object (as opposed to a datastream).",
                415, response.getStatusLine().getStatusCode());
    }

    @Test
    public void testEmptyPutToExistingObject() throws Exception {
        final String pid = getRandomUniquePid();
        createObject(pid);

        final HttpPut put = new HttpPut(serverAddress + pid);
        final HttpResponse response = execute(put);
        assertEquals("Expected 409 response code when doing empty PUT on an existing object.",
                409, response.getStatusLine().getStatusCode());
    }

    @Test
    public void testPutMalformedRDFOnObject() throws Exception {
        final String content = "foo";
        final String pid = getRandomUniquePid();
        createObject(pid);

        final HttpPut put = new HttpPut(serverAddress + pid);
        put.setEntity(new StringEntity(content));
        put.setHeader("Content-Type", "text/plain");
        final HttpResponse response = execute(put);
        assertEquals("Expected 400 response code when PUTing malformed RDF on an object",
                BAD_REQUEST.getStatusCode(), response.getStatusLine().getStatusCode());
    }

    @Test
    public void testIngest() throws Exception {
        final String pid = getRandomUniquePid();

        final HttpResponse response = createObject(pid);

        final String content = EntityUtils.toString(response.getEntity());
        assertTrue("Response wasn't a PID", compile("[a-z]+").matcher(content)
                .find());
        assertTrue("Didn't find Last-Modified header!", response.containsHeader("Last-Modified"));
        assertTrue("Didn't find ETag header!", response.containsHeader("ETag"));
        assertTrue("Didn't find Location header!", response.containsHeader("Location"));
    }

    @Test
    public void testIngestWithNewAndSparqlQuery() throws Exception {
        final HttpPost method = postObjMethod("");
        method.addHeader("Content-Type", "application/sparql-update");
        final BasicHttpEntity entity = new BasicHttpEntity();
        entity.setContent(new ByteArrayInputStream(
                ("INSERT { <> <http://purl.org/dc/elements/1.1/title> \"this is a title\" } WHERE {}")
                        .getBytes()));
        method.setEntity(entity);
        final HttpResponse response = client.execute(method);
        final String content = EntityUtils.toString(response.getEntity());
        final int status = response.getStatusLine().getStatusCode();
        assertEquals("Didn't get a CREATED response! Got content:\n" + content,
                CREATED.getStatusCode(), status);
        final String location = response.getFirstHeader("Location").getValue();

        final HttpGet httpGet = new HttpGet(location);

        final GraphStore graphStore = getGraphStore(httpGet);

        assertTrue(graphStore.contains(ANY, createResource(location).asNode(),
                DC_TITLE.asNode(), createPlainLiteral("this is a title")
                        .asNode()));

        assertTrue("Didn't find Last-Modified header!", response.containsHeader("Last-Modified"));
        final String lastmod = response.getFirstHeader("Last-Modified").getValue();
        assertNotNull("Should set Last-Modified for new nodes", lastmod);
        assertNotEquals("Last-Modified should not be blank for new nodes", lastmod.trim(), "");
    }

    @Test
    public void testIngestWithSparqlQueryJcrNS() throws Exception {
        final HttpPost method = postObjMethod("");
        method.addHeader("Content-Type", "application/sparql-update");
        final BasicHttpEntity entity = new BasicHttpEntity();
        entity.setContent(new ByteArrayInputStream(
                ("PREFIX fcr: <http://xmlns.com/my-fcr/> "
                        + "INSERT { <> <http://purl.org/dc/elements/1.1/title> \"this is a title\" } WHERE {}")
                        .getBytes()));
        method.setEntity(entity);
        final HttpResponse response = client.execute(method);
        final int status = response.getStatusLine().getStatusCode();
        assertFalse("Got a CREATED response with jcr namspace prefix!",
                CREATED.getStatusCode() == status);
    }

    @Test
    public void testIngestWithNewAndGraph() throws Exception {
        final HttpPost method = postObjMethod("");
        method.addHeader("Content-Type", "application/n3");
        final BasicHttpEntity entity = new BasicHttpEntity();
        final String rdf = "<> <http://purl.org/dc/elements/1.1/title> \"this is a title\".";
        entity.setContent(new ByteArrayInputStream(rdf.getBytes()));
        method.setEntity(entity);
        final HttpResponse response = client.execute(method);
        final String content = EntityUtils.toString(response.getEntity());
        final int status = response.getStatusLine().getStatusCode();
        assertEquals("Didn't get a CREATED response! Got content:\n" + content,
                CREATED.getStatusCode(), status);

        final String location = response.getFirstHeader("Location").getValue();

        final HttpGet httpGet = new HttpGet(location);

        final GraphStore graphStore = getGraphStore(httpGet);

        assertTrue(graphStore.contains(ANY, createResource(location).asNode(),
                DC_TITLE.asNode(), createPlainLiteral("this is a title")
                        .asNode()));

        assertTrue("Didn't find Last-Modified header!", response.containsHeader("Last-Modified"));
        final String lastmod = response.getFirstHeader("Last-Modified").getValue();
        assertNotNull("Should set Last-Modified for new nodes", lastmod);
        assertNotEquals("Last-Modified should not be blank for new nodes", lastmod.trim(), "");
    }

    @Test
    public void testIngestWithSlug() throws Exception {
        final HttpPost method = postObjMethod("");
        method.addHeader("Slug", getRandomUniquePid());
        final HttpResponse response = client.execute(method);
        final String content = EntityUtils.toString(response.getEntity());
        final int status = response.getStatusLine().getStatusCode();
        assertEquals("Didn't get a CREATED response! Got content:\n" + content,
                CREATED.getStatusCode(), status);
        assertTrue("Response wasn't a PID", compile("[a-z]+").matcher(content)
                .find());
        final String location = response.getFirstHeader("Location").getValue();
        assertNotEquals(serverAddress + "/objects", location);

        assertEquals("Object wasn't created!", OK.getStatusCode(),
                getStatus(new HttpGet(location)));
    }

    @Test
    public void testIngestWithRepeatedSlug() throws Exception {
        final String pid = getRandomUniquePid();
        final HttpPut put = new HttpPut(serverAddress + pid);
        assertEquals(201, getStatus(put));

        final HttpPost method = postObjMethod("");
        method.addHeader("Slug", pid);
        assertEquals(201, getStatus(method));
    }

    @Test
    public void testIngestWithBinary() throws Exception {
        final HttpPost method = postObjMethod("");
        method.addHeader("Content-Type", "application/octet-stream");
        final BasicHttpEntity entity = new BasicHttpEntity();
        entity.setContent(new ByteArrayInputStream("xyz".getBytes()));
        method.setEntity(entity);
        final HttpResponse response = client.execute(method);
        final String content = EntityUtils.toString(response.getEntity());
        final int status = response.getStatusLine().getStatusCode();
        assertEquals("Didn't get a CREATED response! Got content:\n" + content,
                CREATED.getStatusCode(), status);
        assertTrue("Response wasn't a PID", compile("[a-z]+").matcher(content)
                .find());
        final String location = response.getFirstHeader("Location").getValue();
        assertNotEquals(serverAddress + "/objects", location);
        assertEquals("Object wasn't created!", OK.getStatusCode(),
                getStatus(new HttpGet(location)));

        final Link link = Link.valueOf(response.getFirstHeader("Link").getValue());

        assertEquals("describedby", link.getRel());
        assertTrue("Expected an anchor to the newly created resource", link.getParams().containsKey("anchor"));
        assertEquals("Expected anchor to point at the newly created resource",
                location, link.getParams().get("anchor"));
        assertEquals("Expected describedby link to point at the description",
                location + "/" + FCR_METADATA, link.getUri().toString());
    }

    @Test
    public void testIngestOnSubtree() throws Exception {
        final String pid = getRandomUniquePid();
        createObject(pid);


        final HttpPost method = postObjMethod(pid);
        method.addHeader("Slug", "x");
        final HttpResponse response = client.execute(method);
        final String location = response.getFirstHeader("Location").getValue();
        assertEquals(serverAddress + pid + "/x", location);

    }

    @Test
    public void testIngestWithRDFLang() throws Exception {
        final HttpPost method = postObjMethod("");
        method.addHeader("Content-Type", "application/n3");
        final BasicHttpEntity entity = new BasicHttpEntity();
        final String rdf = "<> <http://purl.org/dc/elements/1.1/title> \"this is a french title\"@fr ." +
                "<> <http://purl.org/dc/elements/1.1/title> \"this is an english title\"@en .";
        entity.setContent(new ByteArrayInputStream(rdf.getBytes()));
        method.setEntity(entity);
        final HttpResponse response = client.execute(method);
        final String content = EntityUtils.toString(response.getEntity());
        final int status = response.getStatusLine().getStatusCode();
        assertEquals("Didn't get a CREATED response! Got content:\n" + content,
                CREATED.getStatusCode(), status);

        final String location = response.getFirstHeader("Location").getValue();

        final HttpGet httpGet = new HttpGet(location);

        final GraphStore graphStore = getGraphStore(httpGet);

        assertTrue(graphStore.contains(ANY, createResource(location).asNode(),
                DC_TITLE.asNode(), createLangLiteral("this is an english title", "en")
                        .asNode()));

        assertTrue(graphStore.contains(ANY, createResource(location).asNode(),
                DC_TITLE.asNode(), createLangLiteral("this is a french title", "fr")
                        .asNode()));

    }


    @Test
    public void testCreateManyObjects() throws Exception {
        if (System.getProperty(TEST_ACTIVATION_PROPERTY) == null) {
            logger.info("Not running test because system property not set: {}", TEST_ACTIVATION_PROPERTY);
            return;
        }

        final int manyObjects = 2000;
        for ( int i = 0; i < manyObjects; i++ ) {
            Thread.sleep(10); // needed to prevent overloading
            final HttpResponse response = createObject("");
            logger.debug( response.getFirstHeader("Location").getValue() );
        }
    }

    @Test
    public void testDeleteWithBadEtag() throws Exception {

        final HttpPost method = postObjMethod("");
        final HttpResponse response = client.execute(method);
        assertEquals(CREATED.getStatusCode(), response.getStatusLine()
                .getStatusCode());

        final String location = response.getFirstHeader("Location").getValue();
        final HttpDelete request = new HttpDelete(location);
        request.addHeader("If-Match", "\"doesnt-match\"");
        final HttpResponse deleteResponse = client.execute(request);
        assertEquals(412, deleteResponse.getStatusLine().getStatusCode());
    }

    @Test
    public void testGetDatastream() throws Exception {
        final String pid = getRandomUniquePid();

        createObject(pid);
        createDatastream(pid, "ds1", "foo");

        final HttpResponse response =
                execute(new HttpGet(serverAddress + pid + "/ds1"));
        assertEquals(EntityUtils.toString(response.getEntity()), 200, response
                .getStatusLine().getStatusCode());

        assertEquals(TEXT_PLAIN, response.getFirstHeader("Content-Type").getValue());
        assertEquals("3", response.getFirstHeader("Content-Length").getValue());
        assertEquals("bytes", response.getFirstHeader("Accept-Ranges").getValue());
        final ContentDisposition disposition
                = new ContentDisposition(response.getFirstHeader("Content-Disposition").getValue());
        assertEquals("attachment", disposition.getType());

        final Collection<String> links = getLinkHeaders(response);
        assertTrue("Didn't find 'describedby' link header!",
                links.contains("<" + serverAddress + pid + "/ds1/" + FCR_METADATA + ">; rel=\"describedby\""));

    }

    @Test
    public void testDeleteDatastream() throws Exception {
        final String pid = getRandomUniquePid();

        createObject(pid);
        createDatastream(pid, "ds1", "foo");

        final HttpDelete dmethod =
                new HttpDelete(serverAddress + pid + "/ds1");
        assertEquals(204, getStatus(dmethod));

        assertDeleted(serverAddress + pid + "/ds1");
    }

    @Test
    public void testGetRepositoryGraph() throws Exception {
        final HttpGet getObjMethod = new HttpGet(serverAddress);
        final GraphStore graphStore = getGraphStore(getObjMethod);
        logger.trace("Retrieved repository graph:\n" + graphStore.toString());

        assertTrue("expected to find the root node data", graphStore.contains(
                ANY, ANY, HAS_PRIMARY_TYPE.asNode(), createLiteral(ROOT)));

    }

    @Test
    public void testGetObjectGraphHtml() throws Exception {
        final HttpResponse createResponse = createObject("");

        final String location = createResponse.getFirstHeader("Location").getValue();

        final HttpGet getObjMethod = new HttpGet(location);
        getObjMethod.addHeader("Accept", "text/html");
        final HttpResponse response = client.execute(getObjMethod);
        assertEquals(OK.getStatusCode(), response.getStatusLine()
                .getStatusCode());
        final String content = EntityUtils.toString(response.getEntity());
        logger.trace("Retrieved: {}", content);
    }

    @Test
    public void testGetObjectGraphVariants() throws Exception {
        final HttpResponse createResponse = createObject("");

        final String location = createResponse.getFirstHeader("Location").getValue();

        for (final Variant variant : POSSIBLE_RDF_VARIANTS) {

            final HttpGet getObjMethod =
                    new HttpGet(location);

            final String type = variant.getMediaType().getType();

            getObjMethod.addHeader("Accept", type);
            final HttpResponse response = client.execute(getObjMethod);

            final int expected = OK.getStatusCode();
            final int found = response.getStatusLine().getStatusCode();

            assertEquals("Expected: " + expected + ", recieved: " + found + ", " + type, expected, found);
        }
    }

    @Test
    public void testGetObjectGraph() throws Exception {
        logger.debug("Entering testGetObjectGraph()...");
        final HttpResponse createResponse = createObject("");

        final String location = createResponse.getFirstHeader("Location").getValue();

        final HttpGet getObjMethod =
                new HttpGet(location);
        final HttpResponse response = client.execute(getObjMethod);
        assertEquals(OK.getStatusCode(), response.getStatusLine()
                .getStatusCode());

        assertResourceOptionsHeaders(response);

        final Collection<String> links = getLinkHeaders(response);
        assertTrue("Didn't find LDP link header!", links
                .contains("<" + LDP_NAMESPACE + "Resource>;rel=\"type\""));
        final GraphStore results = getGraphStore(getObjMethod);
        final Model model = createModelForGraph(results.getDefaultGraph());

        final Resource nodeUri = createResource(location);

        assertTrue("Didn't find an expected triple!", model.contains(nodeUri,
                createProperty(REPOSITORY_NAMESPACE + "mixinTypes"),
                createPlainLiteral(FEDORA_CONTAINER)));

        logger.debug("Leaving testGetObjectGraph()...");
    }

    @Test
    public void verifyFullSetOfRdfTypes() throws Exception {
        logger.debug("Entering verifyFullSetOfRdfTypes()...");
        final String pid = getRandomUniquePid();
        createObject(pid);
        addMixin( pid, MIX_NAMESPACE + "versionable" );

        final HttpGet getObjMethod =
                new HttpGet(serverAddress + pid);
        final HttpResponse response = client.execute(getObjMethod);
        assertEquals(OK.getStatusCode(), response.getStatusLine()
                .getStatusCode());
        final GraphStore results = getGraphStore(getObjMethod);
        final Model model = createModelForGraph(results.getDefaultGraph());
        final Resource nodeUri = createResource(serverAddress + pid);
        final Property rdfType = createProperty(RDF_NAMESPACE + "type");

        verifyResource(model, nodeUri, rdfType, REPOSITORY_NAMESPACE, "Container");
        verifyResource(model, nodeUri, rdfType, REPOSITORY_NAMESPACE, "Resource");
        verifyResource(model, nodeUri, rdfType, MIX_NAMESPACE, "created");
        verifyResource(model, nodeUri, rdfType, MIX_NAMESPACE, "lastModified");
        verifyResource(model, nodeUri, rdfType, MIX_NAMESPACE, "referenceable");
        verifyResource(model, nodeUri, rdfType, MIX_NAMESPACE, "simpleVersionable");
        verifyResource(model, nodeUri, rdfType, MIX_NAMESPACE, "versionable");
        verifyResource(model, nodeUri, rdfType, JCR_NT_NAMESPACE, "base");
        verifyResource(model, nodeUri, rdfType, JCR_NT_NAMESPACE, "folder");
        verifyResource(model, nodeUri, rdfType, JCR_NT_NAMESPACE, "hierarchyNode");

        logger.debug("Leaving verifyFullSetOfRdfTypes()...");
    }

    private static void verifyResource(final Model model,
                                       final Resource nodeUri,
                                       final Property rdfType,
                                       final String namespace,
                                       final String resource) {
        assertTrue("Didn't find rdfType " + namespace + resource,
                model.contains(nodeUri, rdfType, createResource(namespace + resource)));
    }


    @Test
    public void testGetObjectGraphWithChildren() throws Exception {
        final String pid = getRandomUniquePid();
        final HttpResponse createResponse = createObject(pid);
        final String location = createResponse.getFirstHeader("Location").getValue();

        createObject(pid + "/a");
        createObject(pid + "/b");
        createObject(pid + "/c");
        final HttpGet getObjMethod = new HttpGet(serverAddress + pid);
        getObjMethod.addHeader("Accept", "application/rdf+xml");
        final HttpResponse response = client.execute(getObjMethod);
        assertEquals(OK.getStatusCode(), response.getStatusLine()
                .getStatusCode());
        final Model model = createDefaultModel();
        model.read(response.getEntity().getContent(), null);
        try (final Writer w = new StringWriter()) {
            model.write(w);
            logger.trace(
                    "Retrieved object graph:\n {}",
                    w);
        }

        final Resource subjectUri = createResource(location);
        assertTrue(
                "Didn't find child node!",
                model.contains(
                        subjectUri,
                        createProperty(LDP_NAMESPACE + "contains"),
                        createResource(location + "/c")));
        final Collection<String> links = getLinkHeaders(response);
        assertTrue("Didn't find LDP resource link header!",
                links.contains("<" + LDP_NAMESPACE + "Resource>;rel=\"type\""));
    }

    @Test
    public void testGetObjectGraphMinimal() throws Exception {
        final String pid = getRandomUniquePid();
        createObject(pid);
        addMixin(pid, BASIC_CONTAINER.getURI());
        createObject(pid + "/a");
        final HttpGet getObjMethod =
                new HttpGet(serverAddress + pid);
        getObjMethod.addHeader("Prefer", "return=minimal");
        getObjMethod.addHeader("Accept", "application/n-triples");
        final HttpResponse response = client.execute(getObjMethod);
        assertEquals(OK.getStatusCode(), response.getStatusLine()
                .getStatusCode());
        final String content = EntityUtils.toString(response.getEntity());

        logger.trace("Retrieved object graph:\n" + content);

        assertFalse(
                "Didn't expect member resources",
                compile(
                        "<"
                                + serverAddress
                                + pid + "> <" + HAS_CHILD + ">",
                        DOTALL).matcher(content).find());

        assertFalse("Didn't expect contained member resources",
                compile(
                        "<"
                                + serverAddress
                                + pid + "> <" + CONTAINS + ">",
                        DOTALL).matcher(content).find());
    }

    @Test
    public void testGetObjectOmitMembership() throws Exception {
        final String pid = getRandomUniquePid();
        createObject(pid);
        addMixin(pid, BASIC_CONTAINER.getURI());
        createObject(pid + "/a");
        final HttpGet getObjMethod =
                new HttpGet(serverAddress + pid);
        getObjMethod.addHeader("Prefer",
                "return=representation; " +
                        "omit=\"http://www.w3.org/ns/ldp#PreferContainment " +
                        "http://www.w3.org/ns/ldp#PreferMembership\"");
        getObjMethod.addHeader("Accept", "application/n-triples");
        final HttpResponse response = client.execute(getObjMethod);
        assertEquals(OK.getStatusCode(), response.getStatusLine()
                .getStatusCode());
        final String content = EntityUtils.toString(response.getEntity());

        logger.trace("Retrieved object graph:\n" + content);

        assertFalse(
                "Didn't expect inlined member resources",
                compile(
                        "<"
                                + serverAddress
                                + pid + "> <" + HAS_CHILD + ">",
                        DOTALL).matcher(content).find());

    }

    @Test
    public void testGetObjectOmitContainment() throws Exception {
        final String pid = getRandomUniquePid();
        createObject(pid);
        final HttpPatch patch = new HttpPatch(serverAddress + pid);

        patch.setHeader("Content-Type", "application/sparql-update");
        final String updateString =
                "INSERT DATA { <> a <" + DIRECT_CONTAINER.getURI() + "> ;" +
                        "    <" + MEMBERSHIP_RESOURCE.getURI() + "> <> ;" +
                        "    <" + HAS_MEMBER_RELATION + "> <" + LDP_NAMESPACE + "member> ." +
                        "}";
        patch.setEntity(new StringEntity(updateString));
        assertEquals(204, getStatus(patch));

        createObject(pid + "/a");
        final HttpGet getObjMethod =
                new HttpGet(serverAddress + pid);
        getObjMethod.addHeader("Prefer", "return=representation; omit=\"http://www.w3.org/ns/ldp#PreferContainment\"");
        getObjMethod.addHeader("Accept", "application/n-triples");
        final HttpResponse response = client.execute(getObjMethod);

        assertEquals(OK.getStatusCode(), response.getStatusLine()
                .getStatusCode());
        final String content = EntityUtils.toString(response.getEntity());

        logger.trace("Retrieved object graph:\n" + content);

        assertTrue("Didn't find member resources",
                compile(
                        "<"
                                + serverAddress
                                + pid + "> <" + LDP_MEMBER + ">",
                        DOTALL).matcher(content).find());

        assertFalse("Didn't expect contained resources",
                compile(
                        "<"
                                + serverAddress
                                + pid + "> <" + CONTAINS + ">",
                        DOTALL).matcher(content).find());

    }

    @Test
    public void testGetObjectReferences() throws Exception {
        final String pid = getRandomUniquePid();
        createObject(pid);
        createObject(pid + "/a");
        createObject(pid + "/b");

        final HttpPatch updateObjectGraphMethod = new HttpPatch(serverAddress + pid + "/a");

        updateObjectGraphMethod.addHeader("Content-Type", "application/sparql-update");

        final BasicHttpEntity e = new BasicHttpEntity();
        e.setContent(
                new ByteArrayInputStream(
                        ("INSERT { " +
                                "<" + serverAddress + pid + "/a"
                                + "> <http://purl.org/dc/terms/isPartOf> <"
                                + serverAddress + pid + "/b" + "> . \n" +
                                "<" + serverAddress + pid + "/a" + "> <info:xyz#some-other-property> <"
                                + serverAddress + pid + "/b"
                                + "> " + "} WHERE {}").getBytes()));

        updateObjectGraphMethod.setEntity(e);
        client.execute(updateObjectGraphMethod);

        final HttpGet getObjMethod =  new HttpGet(serverAddress + pid + "/b");

        getObjMethod.addHeader("Prefer", "return=representation; include=\"" + INBOUND_REFERENCES.toString() + "\"");
        getObjMethod.addHeader("Accept", "application/n-triples");

        final GraphStore graphStore = getGraphStore(getObjMethod);

        assertTrue(graphStore.contains(Node.ANY,
                NodeFactory.createURI(serverAddress + pid + "/a"),
                NodeFactory.createURI("http://purl.org/dc/terms/isPartOf"),
                NodeFactory.createURI(serverAddress + pid + "/b")
        ));

        assertTrue(graphStore.contains(Node.ANY,
                NodeFactory.createURI(serverAddress + pid + "/a"),
                NodeFactory.createURI("info:xyz#some-other-property"),
                NodeFactory.createURI(serverAddress + pid + "/b")
        ));

    }

    @Test
    public void testGetObjectGraphLacksUUID() throws Exception {
        final HttpResponse createResponse = createObject("");

        final String location = createResponse.getFirstHeader("Location").getValue();

        final HttpGet getObjMethod = new HttpGet(location);
        final GraphStore graphStore = getGraphStore(getObjMethod);
        final Iterator<Quad> iterator =
<<<<<<< HEAD
                graphStore.find(ANY, createURI(location),
                        HAS_PRIMARY_IDENTIFIER.asNode(), ANY);

        final HttpResponse uuidResponse = client.execute(getObjMethod);
        assertEquals(200, uuidResponse.getStatusLine().getStatusCode());
=======
                graphStore.find(ANY, createURI(location), HAS_PRIMARY_IDENTIFIER.asNode(), ANY);
        assertFalse("Graph should not contain a UUID!", iterator.hasNext());
>>>>>>> 4b186de8

    }

    @Test
    public void testLinkToNonExistent() throws Exception {
        final HttpResponse createResponse = createObject("");
        final String subjectURI = createResponse.getFirstHeader("Location").getValue();
        final HttpPatch patch = new HttpPatch(subjectURI);
        patch.addHeader("Content-Type", "application/sparql-update");
        final BasicHttpEntity e = new BasicHttpEntity();
        e.setContent(new ByteArrayInputStream(
                ("INSERT { <> <http://some-vocabulary#isMemberOfCollection> " +
                        "<" + serverAddress + "non-existant> } WHERE {}").getBytes()));
        patch.setEntity(e);
        assertEquals(BAD_REQUEST.getStatusCode(), getStatus(patch));
    }

    @Test
    public void testUpdateAndReplaceObjectGraph() throws Exception {
        final HttpResponse createResponse = createObject("");
        final String subjectURI = createResponse.getFirstHeader("Location").getValue();
        final HttpPatch updateObjectGraphMethod = new HttpPatch(subjectURI);

        updateObjectGraphMethod.addHeader("Content-Type",
                "application/sparql-update");

        BasicHttpEntity e = new BasicHttpEntity();
        e.setContent(new ByteArrayInputStream(
                ("INSERT { <" + subjectURI + "> <info:rubydora#label> \"asdfg\" } WHERE {}")
                        .getBytes()));

        updateObjectGraphMethod.setEntity(e);
        client.execute(updateObjectGraphMethod);

        e = new BasicHttpEntity();
        e.setContent(new ByteArrayInputStream(("DELETE { <" + subjectURI
                + "> <info:rubydora#label> ?p}\n" + "INSERT {<" + subjectURI
                + "> <info:rubydora#label> \"qwerty\"} \n" + "WHERE { <"
                + subjectURI + "> <info:rubydora#label> ?p}").getBytes()));

        updateObjectGraphMethod.setEntity(e);

        final HttpResponse response = client.execute(updateObjectGraphMethod);
        assertEquals(NO_CONTENT.getStatusCode(), response.getStatusLine()
                .getStatusCode());

        assertTrue("Didn't find Last-Modified header!", response.containsHeader("Last-Modified"));
        assertTrue("Didn't find ETag header!", response.containsHeader("ETag"));

        final HttpGet getObjMethod = new HttpGet(subjectURI);

        getObjMethod.addHeader("Accept", "application/rdf+xml");
        final HttpResponse getResponse = client.execute(getObjMethod);
        assertEquals(OK.getStatusCode(), getResponse.getStatusLine()
                .getStatusCode());
        final String content = EntityUtils.toString(getResponse.getEntity());
        logger.trace("Retrieved object graph:\n" + content);

        assertFalse("Found a triple we thought we deleted.", compile(
                "<" + subjectURI + "> <info:rubydora#label> \"asdfg\" \\.",
                DOTALL).matcher(content).find());

    }

    @Test
    public void testUpdateWithSparqlQueryJcrNS() throws Exception {
        final HttpResponse createResponse = createObject("");
        final String subjectURI = createResponse.getFirstHeader("Location").getValue();
        final HttpPatch updateObjectGraphMethod = new HttpPatch(subjectURI);

        updateObjectGraphMethod.addHeader("Content-Type",
                "application/sparql-update");

        final BasicHttpEntity e = new BasicHttpEntity();
        e.setContent(new ByteArrayInputStream(
                ("PREFIX fcr: <http://xmlns.com/my-fcr/> "
                        + "INSERT { <" + subjectURI + "> <info:rubydora#label> \"asdfg\" } WHERE {}")
                        .getBytes()));

        updateObjectGraphMethod.setEntity(e);
        final HttpResponse response = client.execute(updateObjectGraphMethod);
        final int status = response.getStatusLine().getStatusCode();
        assertFalse("Got updated response with jcr namspace prefix!\n",
                NO_CONTENT.getStatusCode() == status);
    }

    @Test
    public void testUpdateObjectGraphWithProblems() throws Exception {

        final HttpResponse createResponse = createObject("");
        final String subjectURI = createResponse.getFirstHeader("Location").getValue();

        final HttpPatch patchObjMethod = new HttpPatch(subjectURI);
        patchObjMethod.addHeader("Content-Type", "application/sparql-update");
        final BasicHttpEntity e = new BasicHttpEntity();
        e.setContent(new ByteArrayInputStream(
                ("INSERT { <" + subjectURI + "> <" + REPOSITORY_NAMESPACE +
                        "uuid> \"00e686e2-24d4-40c2-92ce-577c0165b158\" } WHERE {}\n")
                        .getBytes()));
        patchObjMethod.setEntity(e);
        final HttpResponse response = client.execute(patchObjMethod);

        if (response.getStatusLine().getStatusCode() != BAD_REQUEST.getStatusCode()
                && response.getEntity() != null) {
            final String content = EntityUtils.toString(response.getEntity());
            logger.trace("Got unexpected update response:\n" + content);
        }
        assertEquals(BAD_REQUEST.getStatusCode(), response.getStatusLine().getStatusCode());

    }

    @Test
    public void testPutResourceBadRdf() throws Exception {
        final String pid = getRandomUniquePid();
        final HttpPut httpPut = new HttpPut(serverAddress + "/test/" + pid);
        httpPut.setHeader("Content-Type", "text/turtle");
        httpPut.setEntity(new StringEntity("<> a \"still image\"."));

        final HttpResponse response = client.execute(httpPut);

        assertEquals(BAD_REQUEST.getStatusCode(), response.getStatusLine().getStatusCode());
    }

    @Test
    public void testRepeatedPut() throws Exception {
        final String pid = getRandomUniquePid();
        final HttpPut firstPut = new HttpPut(serverAddress + pid);
        assertEquals(201, getStatus(firstPut));

        final HttpPut secondPut = new HttpPut(serverAddress + pid);
        secondPut.setHeader("Content-Type", "text/turtle");
        assertEquals(400, getStatus(secondPut));
    }

    @Test
    public void testCreateResourceWithoutContentType() throws Exception {
        final String pid = getRandomUniquePid();

        final HttpPut httpPut = new HttpPut(serverAddress + pid);
        assertEquals(201, getStatus(httpPut));
    }

    @Test
    public void testUpdateObjectWithoutContentType() throws Exception {
        final String pid = getRandomUniquePid();
        createObject(pid);

        final HttpPut httpPut = new HttpPut(serverAddress + pid);
        httpPut.setEntity(new ByteArrayEntity("bogus content".getBytes()));
        assertEquals(415, getStatus(httpPut));
    }

    @Test
    public void testUpdateBinaryWithoutContentType() throws Exception {
        final String pid = getRandomUniquePid();
        createDatastream(pid, "x", "xyz");

        final HttpPut httpPut = new HttpPut(serverAddress + pid + "/x");
        assertEquals(204, getStatus(httpPut));
    }

    @Test
    public void testRoundTripReplaceGraphForDatastream() throws Exception {

        final String pid = getRandomUniquePid();
        final String subjectURI = serverAddress + pid + "/ds1";

        createDatastream(pid, "ds1", "some-content");

        final HttpGet getObjMethod = new HttpGet(subjectURI + "/" + FCR_METADATA);
        getObjMethod.addHeader("Accept", "text/turtle");
        final HttpResponse getResponse = client.execute(getObjMethod);

        final BasicHttpEntity e = new BasicHttpEntity();

        final Model model = createDefaultModel();
        model.read(getResponse.getEntity().getContent(), subjectURI, "TURTLE");

        try (final StringWriter w = new StringWriter()) {
            model.write(w, "TURTLE");
            e.setContent(new ByteArrayInputStream(w.toString().getBytes()));
            logger.trace("Retrieved object graph for testRoundTripReplaceGraphForDatastream():\n {}",
                    w);
        }

        final HttpPut replaceMethod = new HttpPut(subjectURI + "/" + FCR_METADATA);
        replaceMethod.addHeader("Content-Type", "text/turtle");

        replaceMethod.setEntity(e);
        final HttpResponse response = client.execute(replaceMethod);
        assertEquals(204, response.getStatusLine().getStatusCode());

    }

    @Test
    public void testResponseContentTypes() throws Exception {
        final String pid = getRandomUniquePid();
        createObject(pid);

        for (final String type : RDFMediaType.POSSIBLE_RDF_RESPONSE_VARIANTS_STRING) {
            final HttpGet method =
                    new HttpGet(serverAddress + pid);

            method.addHeader("Accept", type);
            assertEquals(type, getContentType(method));
        }
    }

    @Ignore("pending https://www.pivotaltracker.com/story/show/78647248")
    @Test
    public void testDescribeSize() throws Exception {

        final String sizeNode = getRandomUniquePid();

        GraphStore graphStore = getGraphStore(new HttpGet(serverAddress + ""));
        logger.trace("For testDescribeSize() first size retrieved repository graph:\n"
                + graphStore.toString());

        Iterator<Triple> iterator =
                graphStore.getDefaultGraph().find(ANY, HAS_OBJECT_SIZE.asNode(),
                        ANY);

        final String oldSize = (String) iterator.next().getObject().getLiteralValue();

        createObject(sizeNode);
        createDatastream(sizeNode, "asdf", "1234");

        graphStore = getGraphStore(new HttpGet(serverAddress + ""));
        logger.trace("For testDescribeSize() new size retrieved repository graph:\n"
                + graphStore.toString());

        iterator =
                graphStore.getDefaultGraph().find(ANY, HAS_OBJECT_SIZE.asNode(),
                        ANY);

        final String newSize = (String) iterator.next().getObject().getLiteralValue();

        logger.trace("Old size was: " + oldSize + " and new size was: "
                + newSize);
        assertTrue("No increment in size occurred when we expected one!",
                Integer.parseInt(oldSize) < Integer.parseInt(newSize));
    }

    @Ignore("pending https://www.pivotaltracker.com/story/show/78647248")
    @Test
    public void testDescribeCount() throws Exception {
        logger.trace("Entering testDescribeCount()...");
        GraphStore graphStore = getGraphStore(new HttpGet(serverAddress + ""));
        logger.trace("For testDescribeCount() first count retrieved repository graph:\n"
                + graphStore.toString());

        Iterator<Triple> iterator =
                graphStore.getDefaultGraph().find(ANY, HAS_OBJECT_COUNT.asNode(),
                        ANY);

        final String oldSize = (String) iterator.next().getObject().getLiteralValue();

        createObject("");
        final String countNode = getRandomUniquePid();
        createDatastream(countNode, "asdf", "1234");

        graphStore = getGraphStore(new HttpGet(serverAddress + ""));
        logger.trace("For testDescribeCount() first count repository graph:\n"
                + graphStore.toString());

        iterator =
                graphStore.getDefaultGraph().find(ANY, HAS_OBJECT_COUNT.asNode(),
                        ANY);

        final String newSize =
                (String) iterator.next().getObject().getLiteralValue();

        logger.debug("Old size was: " + oldSize + " and new size was: " +
                newSize);
        assertTrue("No increment in count occurred when we expected one!",
                Integer.parseInt(oldSize) < Integer.parseInt(newSize));
    }

    /**
     * Given a directory at: test-FileSystem1/ /ds1 /ds2 /TestSubdir/
     * and a projection of test-objects as fedora:/files, then I should be able
     * to retrieve an object from fedora:/files/FileSystem1 that lists a child
     * object at fedora:/files/FileSystem1/TestSubdir and lists datastreams ds1
     * and ds2
     *
     * @throws Exception thrown during this function
     */
    @Test
    public void testGetProjectedNode() throws Exception {
        final HttpGet method = new HttpGet(serverAddress + "files/FileSystem1");
        final Graph result = getGraphStore(method).getDefaultGraph();

        final String subjectURI = serverAddress + "files/FileSystem1";
        logger.trace("For testGetProjectedNode() retrieved graph:\n"
                + result.toString());
        assertTrue("Didn't find the first datastream! ", result.contains(
                createURI(subjectURI), ANY, createURI(subjectURI + "/ds1")));
        assertTrue("Didn't find the second datastream! ", result.contains(
                createURI(subjectURI), ANY, createURI(subjectURI + "/ds2")));
        assertTrue("Didn't find the first object! ", result.contains(
                createURI(subjectURI), ANY, createURI(subjectURI
                        + "/TestSubdir")));

    }

    @Test
    public void testDescribeRdfCached() throws IOException {
        try (final CloseableHttpClient cachingClient =
                     CachingHttpClientBuilder.create().setCacheConfig(DEFAULT).build()) {

            final HttpResponse createResponse = createObject("");
            final String location = createResponse.getFirstHeader("Location").getValue();
            final HttpGet getObjMethod = new HttpGet(location);

            HttpResponse response = cachingClient.execute(getObjMethod);
            assertEquals("Client didn't return a OK!", OK.getStatusCode(), response
                    .getStatusLine().getStatusCode());
            logger.debug("Found HTTP headers:\n{}", Joiner.on('\n').join(
                    response.getAllHeaders()));
            assertTrue("Didn't find Last-Modified header!", response
                    .containsHeader("Last-Modified"));
            final String lastModed =
                    response.getFirstHeader("Last-Modified").getValue();
            final String etag = response.getFirstHeader("ETag").getValue();
            final HttpGet getObjMethod2 = new HttpGet(location);
            getObjMethod2.setHeader("If-Modified-Since", lastModed);
            getObjMethod2.setHeader("If-None-Match", etag);
            response = cachingClient.execute(getObjMethod2);
            assertEquals("Client didn't return a NOT_MODIFIED!", NOT_MODIFIED
                    .getStatusCode(), response.getStatusLine().getStatusCode());

        }
    }

    @Test
    public void testValidHTMLForRepo() throws Exception {
        validateHTML("");
    }

    @Test
    public void testValidHTMLForObject() throws Exception {
        final String pid = getRandomUniquePid();
        createObject(pid);

        validateHTML(pid);
    }

    @Test
    public void testValidHTMLForDS() throws Exception {
        final String pid = getRandomUniquePid();
        createDatastream(pid, "ds", "content");
        validateHTML(pid + "/ds/" + FCR_METADATA);
    }

    private static void validateHTML(final String path) throws Exception {
        final HttpGet getMethod = new HttpGet(serverAddress + path);
        getMethod.addHeader("Accept", "text/html");
        final HttpResponse response = client.execute(getMethod);
        assertEquals(OK.getStatusCode(), response.getStatusLine()
                .getStatusCode());
        final String content = EntityUtils.toString(response.getEntity());
        logger.trace("Retrieved HTML view:\n" + content);

        final HtmlParser htmlParser = new HtmlParser(ALLOW);
        htmlParser.setDoctypeExpectation(NO_DOCTYPE_ERRORS);
        htmlParser.setErrorHandler(new HTMLErrorHandler());
        htmlParser.setContentHandler(new TreeBuilder());
        try (
                final InputStream htmlStream =
                        new ByteArrayInputStream(content.getBytes())) {
            htmlParser.parse(new InputSource(htmlStream));
        }
        logger.debug("HTML found to be valid.");
    }

    public static class HTMLErrorHandler implements ErrorHandler {

        @Override
        public void warning(final SAXParseException e) {
            fail(e.toString());
        }

        @Override
        public void error(final SAXParseException e) {
            fail(e.toString());
        }

        @Override
        public void fatalError(final SAXParseException e) {
            fail(e.toString());
        }
    }


    /**
     * I should be able to create two subdirectories of a non-existent parent
     * directory.
     *
     * @throws Exception thrown during this function
     **/
    @Ignore("Enabled once the FedoraFileSystemConnector becomes readable/writable")
    public void testBreakFederation() throws Exception {
        final String pid = getRandomUniquePid();
        testGetRepositoryGraph();
        createObject("files/a0/" + pid + "b0");
        createObject("files/a0/" + pid + "b1");
        testGetRepositoryGraph();
    }

    /**
     * I should be able to upload a file to a read/write federated filesystem.
     *
     * @throws IOException thrown during this function
     **/
    @Ignore("Enabled once the FedoraFileSystemConnector becomes readable/writable")
    public void testUploadToProjection() throws IOException {
        // upload file to federated filesystem using rest api
        final String pid = getRandomUniquePid();
        final String uploadLocation = serverAddress + "files/" + pid + "/ds1";
        final String uploadContent = "abc123";
        logger.debug("Uploading to federated filesystem via rest api: " + uploadLocation);
        final HttpResponse response = createDatastream("files/" + pid, "ds1", uploadContent);
        final String actualLocation = response.getFirstHeader("Location").getValue();
        assertEquals("Wrong URI in Location header", uploadLocation, actualLocation);

        // validate content
        final HttpGet get = new HttpGet(uploadLocation);
        final HttpResponse getResponse = client.execute(get);
        final String actualContent = EntityUtils.toString( getResponse.getEntity() );
        assertEquals(OK.getStatusCode(), getResponse.getStatusLine().getStatusCode());
        assertEquals("Content doesn't match", actualContent, uploadContent);

        // validate object profile
        final HttpGet objGet = new HttpGet(serverAddress + "files/" + pid);
        final HttpResponse objResponse = client.execute(objGet);
        assertEquals(OK.getStatusCode(), objResponse.getStatusLine().getStatusCode());
    }


    /**
     * I should be able to link to content on a federated filesystem.
     *
     * @throws IOException thrown during this function
     **/
    @Test
    public void testFederatedDatastream() throws IOException {
        final String federationAddress = serverAddress + "files/FileSystem1/ds1";
        final String repoObj = getRandomUniquePid();
        final String linkingAddress = serverAddress + repoObj;

        // create an object in the repository
        final HttpPut put = new HttpPut(linkingAddress);
        assertEquals(201, getStatus(put));

        // link from the object to the content of the file on the federated filesystem
        final String sparql = "insert data { <> <http://some-vocabulary#hasExternalContent> "
                + "<" + federationAddress + "> . }";
        final HttpPatch patch = new HttpPatch(serverAddress + repoObj);
        patch.addHeader("Content-Type", "application/sparql-update");
        final BasicHttpEntity e = new BasicHttpEntity();
        e.setContent(new ByteArrayInputStream(sparql.getBytes()));
        patch.setEntity(e);
        assertEquals("Couldn't link to external datastream!", 204, getStatus(patch));
    }


    @Test
    @Ignore("https://www.pivotaltracker.com/story/show/59240160")
    public void testPaging() throws Exception {
        // create a node with 4 children
        final String pid = getRandomUniquePid();
        final Node parent = createResource(serverAddress + pid).asNode();
        createObject(pid);
        createObject(pid + "/child1");
        createObject(pid + "/child2");
        createObject(pid + "/child3");
        createObject(pid + "/child4");

        // get first page
        final HttpGet firstGet = new HttpGet(serverAddress + pid + "?limit=2");
        final HttpResponse firstResponse = execute(firstGet);
        final GraphStore firstGraph = getGraphStore(firstResponse);

        // count children in response graph
        int firstChildCount = 0;
        Iterator<Quad> it = firstGraph.find(ANY,parent,HAS_CHILD.asNode(),ANY);
        for ( ; it.hasNext(); firstChildCount++ ) {
            logger.debug( "Found child: {}", it.next() );
        }
        assertEquals("Should have two children!", 2, firstChildCount);


        // count children in response graph
        int firstContainsCount = 0;
        it = firstGraph.find(ANY,parent,CONTAINS.asNode(),ANY);
        for ( ; it.hasNext(); firstContainsCount++ ) {
            logger.debug( "Found child: {}", it.next() );
        }
        assertEquals("Should have two children!", 2, firstContainsCount);

        // collect link headers
        final Collection<String> firstLinks = getLinkHeaders(firstResponse);

        // it should have a first page link
        assertTrue("Didn't find first page header!",firstLinks.contains("<" + serverAddress + pid
                + "?limit=2&amp;offset=0>;rel=\"first\""));
        assertTrue("Didn't find first page triple!", firstGraph.contains(ANY, ANY, FIRST_PAGE.asNode(),
                createResource(serverAddress + pid + "?limit=2&amp;offset=0").asNode()));

        // it should have a next page link
        assertTrue("Didn't find next page header!", firstLinks.contains("<" + serverAddress + pid
                + "?limit=2&amp;offset=2>;rel=\"next\""));
        assertTrue("Didn't find next page triple!", firstGraph.contains(ANY, ANY, NEXT_PAGE.asNode(),
                createResource(serverAddress + pid + "?limit=2&amp;offset=2").asNode()));


        // get second page
        final HttpGet nextGet = new HttpGet(serverAddress + pid + "?limit=2&offset=2");
        final HttpResponse nextResponse = execute(nextGet);
        final GraphStore nextGraph = getGraphStore(nextResponse);

        // it should have two inlined resources
        int nextChildCount = 0;
        for (it = nextGraph.find(ANY,parent,HAS_CHILD.asNode(),ANY); it.hasNext(); nextChildCount++ ) {
            logger.debug( "Found child: {}", it.next() );
        }
        assertEquals("Should have two children!", 2, nextChildCount);

        // collect link headers
        final Collection<String> nextLinks = getLinkHeaders(nextResponse);

        // it should have a first page link
        assertTrue("Didn't find first page header!", nextLinks.contains("<" + serverAddress + pid
                + "?limit=2&amp;offset=0>;rel=\"first\""));
        assertTrue("Didn't find first page triple!", nextGraph.contains(ANY, ANY, FIRST_PAGE.asNode(),
                createResource(serverAddress + pid + "?limit=2&amp;offset=0").asNode()));

        // it should not have a next page link
        for ( final String link : nextLinks ) {
            assertFalse("Should not have next page header!", link.contains("rel=\"next\""));
        }
        assertFalse("Should not have next pagiple!", nextGraph.contains(ANY, ANY, NEXT_PAGE.asNode(), ANY));
    }

    @Test
    public void testLinkedDeletion() throws Exception {
        final String linkedFrom = UUID.randomUUID().toString();
        final String linkedTo = UUID.randomUUID().toString();
        createObject(linkedFrom);
        createObject(linkedTo);

        final String sparql = "insert data { <" + serverAddress + linkedFrom + "> "
                + "<http://some-vocabulary#isMemberOfCollection> "
                + "<" + serverAddress + linkedTo + "> . }";
        final HttpPatch patch = new HttpPatch(serverAddress + linkedFrom);
        patch.addHeader("Content-Type", "application/sparql-update");
        final BasicHttpEntity e = new BasicHttpEntity();
        e.setContent(new ByteArrayInputStream(sparql.getBytes()));
        patch.setEntity(e);
        assertEquals("Couldn't link resources!", 204, getStatus(patch));

        final HttpDelete delete = new HttpDelete(serverAddress + linkedTo);
        assertEquals("Error deleting linked-to!", 204, getStatus(delete));

        final HttpGet get = new HttpGet(serverAddress + linkedFrom);
        assertEquals("Linked to should still exist!", 200, getStatus(get));
    }

    /**
     * When I make changes to a resource in a federated filesystem, the parent
     * folder's Last-Modified header should be updated.
     *
     * @throws Exception thrown during this function
     **/
    @Test
    public void testLastModifiedUpdatedAfterUpdates() throws Exception {

        // create directory containing a file in filesystem
        final File fed = new File("target/test-classes/test-objects");
        final String id = getRandomUniquePid();
        final File dir = new File( fed, id );
        final File child = new File( dir, "child" );
        final long timestamp1 = System.currentTimeMillis();
        dir.mkdir();
        child.mkdir();
        Thread.sleep(2000);

        // check Last-Modified header is current
        final HttpHead head1 = new HttpHead(serverAddress + "files/" + id);
        final HttpResponse resp1 = client.execute(head1);
        assertEquals( 200, resp1.getStatusLine().getStatusCode() );
        final long lastmod1 = headerFormat.parse(resp1.getFirstHeader("Last-Modified").getValue()).getTime();
        assertTrue( (timestamp1 - lastmod1) < 1000 ); // because rounding

        // remove the file and wait for the TTL to expire
        final long timestamp2 = System.currentTimeMillis();
        child.delete();
        Thread.sleep(2000);

        // check Last-Modified header is updated
        final HttpHead head2 = new HttpHead(serverAddress + "files/" + id);
        final HttpResponse resp2 = client.execute(head2);
        assertEquals( 200, resp2.getStatusLine().getStatusCode() );
        final long lastmod2 = headerFormat.parse(resp2.getFirstHeader("Last-Modified").getValue()).getTime();
        assertTrue( (timestamp2 - lastmod2) < 1000 ); // because rounding

        assertFalse("Last-Modified headers should have changed", lastmod1 == lastmod2);
    }

    @Test
    public void testUpdateObjectWithSpaces() throws Exception {
        final String id = getRandomUniquePid() + " 2";
        final HttpResponse createResponse = createObject(id);
        final String subjectURI = createResponse.getFirstHeader("Location").getValue();
        final HttpPatch updateObjectGraphMethod = new HttpPatch(subjectURI);
        updateObjectGraphMethod.addHeader("Content-Type", "application/sparql-update");
        final BasicHttpEntity e = new BasicHttpEntity();
        e.setContent(new ByteArrayInputStream(
                "INSERT { <> <http://purl.org/dc/elements/1.1/title> \"test\" } WHERE {}".getBytes()));
        updateObjectGraphMethod.setEntity(e);
        final HttpResponse response = client.execute(updateObjectGraphMethod);
        assertEquals(NO_CONTENT.getStatusCode(), response.getStatusLine().getStatusCode());
    }

    @Test
    public void testCreatedAndModifiedDates() throws Exception {
        final HttpResponse createResponse = createObject("");
        final String location = createResponse.getFirstHeader("Location").getValue();
        final HttpGet getObjMethod = new HttpGet(location);
        final HttpResponse response = client.execute(getObjMethod);
        final GraphStore results = getGraphStore(response);
        final Model model = createModelForGraph(results.getDefaultGraph());
        final Resource nodeUri = createResource(location);

        final String lastmodString = response.getFirstHeader("Last-Modified").getValue();
        headerFormat.parse(lastmodString);
        final Date createdDateTriples = getDateFromModel( model, nodeUri,
                createProperty(REPOSITORY_NAMESPACE + "created"));
        final Date lastmodDateTriples = getDateFromModel( model, nodeUri,
                createProperty(REPOSITORY_NAMESPACE + "lastModified"));
        assertNotNull( createdDateTriples );
        assertEquals( lastmodString, headerFormat.format(createdDateTriples) );
        assertNotNull( lastmodDateTriples );
        assertEquals( lastmodString, headerFormat.format(lastmodDateTriples) );
    }

    @Test
    public void testLdpContainerInteraction() throws Exception {

        final String id = getRandomUniquePid();
        final HttpResponse object = createObject(id);
        final String location = object.getFirstHeader("Location").getValue();
        createObject(id + "/t");
        addMixin(id + "/t", DIRECT_CONTAINER.getURI());

        final HttpPatch patch = new HttpPatch(location + "/t");
        final String sparql = "INSERT DATA { "
                + "<> <" + MEMBERSHIP_RESOURCE + "> <" + location + "> .\n"
                + "<> <" + HAS_MEMBER_RELATION + "> <info:some/relation> .\n"
                + " }";
        final BasicHttpEntity entity = new BasicHttpEntity();
        entity.setContent(IOUtils.toInputStream(sparql));

        patch.setEntity(entity);

        assertEquals("Expected patch to succeed", 204, getStatus(patch));

        createObject(id + "/b");
        addMixin(id + "/b", DIRECT_CONTAINER.getURI());

        final HttpPatch bPatch = new HttpPatch(location + "/b");
        final String bSparql = "INSERT DATA { "
                + "<> <" + MEMBERSHIP_RESOURCE + "> <" + location + "> .\n"
                + "<> <" + HAS_MEMBER_RELATION + "> <info:some/another-relation> .\n"
                + " }";
        final BasicHttpEntity bEntity = new BasicHttpEntity();
        bEntity.setContent(IOUtils.toInputStream(bSparql));

        bPatch.setEntity(bEntity);


        assertEquals("Expected patch to succeed", 204, getStatus(bPatch));

        createObject(id + "/t/1");
        createObject(id + "/b/1");

        final HttpGet getObjMethod = new HttpGet(location);
        final HttpResponse response = client.execute(getObjMethod);
        final GraphStore graphStore = getGraphStore(response);

        assertTrue("Expected to have container t", graphStore.contains(Node.ANY,
                NodeFactory.createURI(location),
                NodeFactory.createURI(RdfLexicon.LDP_NAMESPACE + "contains"),
                NodeFactory.createURI(location + "/t")
        ));

        assertTrue("Expected to have container b", graphStore.contains(Node.ANY,
                NodeFactory.createURI(location),
                NodeFactory.createURI(RdfLexicon.LDP_NAMESPACE + "contains"),
                NodeFactory.createURI(location + "/b")
        ));

        assertTrue("Expected member relation", graphStore.contains(Node.ANY,
                NodeFactory.createURI(location),
                NodeFactory.createURI("info:some/relation"),
                NodeFactory.createURI(location + "/t/1")
                ));

        assertTrue("Expected other member relation", graphStore.contains(Node.ANY,
                NodeFactory.createURI(location),
                NodeFactory.createURI("info:some/another-relation"),
                NodeFactory.createURI(location + "/b/1")
        ));

    }

    @Test
    public void testLdpIndirectContainerInteraction() throws Exception {

        // Create resource (object)
        final String resourceId = getRandomUniquePid();
        final HttpResponse rResponse = createObject(resourceId);
        final String resource = rResponse.getFirstHeader("Location").getValue();

        // Create container (c0)
        final String containerId = getRandomUniquePid();
        final HttpResponse cResponse = createObject(containerId);
        final String container = cResponse.getFirstHeader("Location").getValue();

        // Create indirect container (c0/members)
        final String indirectContainerId = containerId + "/t";
        final HttpResponse icResponse = createObject(indirectContainerId);
        final String indirectContainer = icResponse.getFirstHeader("Location").getValue();
        addMixin(indirectContainerId, INDIRECT_CONTAINER.getURI());

        // Add LDP properties to indirect container
        final HttpPatch patch = new HttpPatch(indirectContainer);
        final String sparql = "INSERT DATA { "
                + "<> <" + MEMBERSHIP_RESOURCE + "> <" + container + "> .\n"
                + "<> <" + HAS_MEMBER_RELATION + "> <info:some/relation> .\n"
                + "<> <" + LDP_NAMESPACE + "insertedContentRelation> <info:proxy/for> .\n"
                + " }";
        final BasicHttpEntity entity = new BasicHttpEntity();
        entity.setContent(IOUtils.toInputStream(sparql));

        patch.setEntity(entity);

        assertEquals("Expected patch to succeed", 204, getStatus(patch));

        // Add indirect resource to indirect container
        final HttpPost postIndirectResource = postObjMethod(indirectContainerId);
        final String irRdf =
                "<> <info:proxy/in>  <" + container + "> ;\n" +
                "   <info:proxy/for> <" + resource  + "> .";
        final BasicHttpEntity irEntity = new BasicHttpEntity();
        irEntity.setContent(IOUtils.toInputStream(irRdf));
        postIndirectResource.setEntity(irEntity);
        postIndirectResource.setHeader("Content-Type", "text/turtle");

        final HttpResponse postResponse = client.execute(postIndirectResource);
        final String indirectResource = postResponse.getFirstHeader("Location").getValue();

        assertEquals("Expected post to succeed", 201, postResponse.getStatusLine().getStatusCode());

        // Ensure container has been updated with relationship... indirectly
        final HttpGet getContainer0 = new HttpGet(container);
        final HttpResponse getResponse = client.execute(getContainer0);
        final GraphStore graphStore = getGraphStore(getResponse);

        assertTrue("Expected to have indirect container", graphStore.contains(Node.ANY,
                NodeFactory.createURI(container),
                NodeFactory.createURI(RdfLexicon.LDP_NAMESPACE + "contains"),
                NodeFactory.createURI(indirectContainer)
        ));

        assertTrue("Expected to have resource: " + graphStore.toString(), graphStore.contains(Node.ANY,
                NodeFactory.createURI(container),
                NodeFactory.createURI("info:some/relation"),
                NodeFactory.createURI(resource)
        ));

        // Remove indirect resource
        final HttpDelete delete = new HttpDelete(indirectResource);
        final HttpResponse deleteResponse = client.execute(delete);

        assertEquals("Expected delete to succeed", 204, deleteResponse.getStatusLine().getStatusCode());

        // Ensure container has been updated with relationship... indirectly
        final HttpGet getContainer1 = new HttpGet(container);
        final HttpResponse getResponse1 = client.execute(getContainer1);
        final GraphStore graphStore1 = getGraphStore(getResponse1);

        assertFalse("Expected NOT to have resource: " + graphStore1, graphStore1.contains(Node.ANY,
                NodeFactory.createURI(container),
                NodeFactory.createURI("info:some/relation"),
                NodeFactory.createURI(resource)
        ));

    }

    @Test
    public void testWithHashUris() throws IOException {
        final HttpPost method = postObjMethod("");
        method.addHeader("Content-Type", "text/turtle");
        final BasicHttpEntity entity = new BasicHttpEntity();
        final String rdf = "<> <info:some-predicate> <#abc> .\n" +
                "<#abc> <info:rubydora#label> \"asdfg\" .";
        entity.setContent(new ByteArrayInputStream(rdf.getBytes()));
        method.setEntity(entity);
        final HttpResponse response = client.execute(method);
        final String content = EntityUtils.toString(response.getEntity());
        final int status = response.getStatusLine().getStatusCode();
        assertEquals("Didn't get a CREATED response! Got content:\n" + content,
                CREATED.getStatusCode(), status);

        final String location = response.getFirstHeader("Location").getValue();

        final HttpGet httpGet = new HttpGet(location);

        final GraphStore graphStore = getGraphStore(httpGet);

        assertTrue(graphStore.contains(ANY, createResource(location).asNode(),
                createProperty("info:some-predicate").asNode(), createResource(location + "#abc").asNode()));

        assertTrue(graphStore.contains(ANY, createResource(location + "#abc").asNode(),
                createProperty("info:rubydora#label").asNode(), createLiteral("asdfg")));


    }

    @Test
    public void testCreateAndReplaceGraphMinimal() throws Exception {
        LOGGER.trace("Entering testCreateAndReplaceGraphMinimal()...");
        final String pid = getRandomUniquePid();

        final HttpPost httpPost = postObjMethod("/");
        httpPost.addHeader("Slug", pid);
        httpPost.addHeader("Content-Type", "text/turtle");
        final BasicHttpEntity e = new BasicHttpEntity();
        e.setContent(IOUtils.toInputStream("<> <" + DC_11.title.toString() + "> \"abc\""));
        httpPost.setEntity(e);
        final HttpResponse response = client.execute(httpPost);
        final String content = EntityUtils.toString(response.getEntity());
        final int status = response.getStatusLine().getStatusCode();
        assertEquals("Didn't get a CREATED response! Got content:\n" + content,
                CREATED.getStatusCode(), status);

        final String subjectURI = response.getFirstHeader("Location").getValue();

        final HttpPut replaceMethod = new HttpPut(subjectURI);
        replaceMethod.addHeader("Content-Type", "text/turtle");
        replaceMethod.addHeader("Prefer", "handling=lenient; received=\"minimal\"");

        final BasicHttpEntity replacement = new BasicHttpEntity();
        replacement.setContent(IOUtils.toInputStream("<> <" + DC_11.title.toString() + "> \"xyz\""));
        replaceMethod.setEntity(replacement);
        final HttpResponse replaceResponse = client.execute(replaceMethod);
        assertEquals(204, replaceResponse.getStatusLine().getStatusCode());

        final HttpGet get = new HttpGet(subjectURI);
        get.addHeader("Prefer", "return=minimal");
        final GraphStore graphStore = getGraphStore(get);
        assertTrue(graphStore.contains(ANY, ANY, DC_11.title.asNode(), createLiteral("xyz")));
        LOGGER.trace("Done with testCreateAndReplaceGraphMinimal().");
    }

    @Test
    @Ignore("This test needs manual intervention to decide how \"good\" the graph looks")
    public void testGraphShouldNotBeTooLumpy() throws Exception {

        final String pid = getRandomUniquePid();

        final HttpPut httpPut = putObjMethod(pid);
        httpPut.addHeader("Content-Type", "text/turtle");
        httpPut.setEntity(new StringEntity("<> a <" + DIRECT_CONTAINER.getURI() + ">;" +
                "    <" + MEMBERSHIP_RESOURCE.getURI() + "> <> ;" +
                "    <" + HAS_MEMBER_RELATION.getURI() + "> <" + LDP_NAMESPACE + "member> ;" +
                "    <info:x> <#hash-uri> ;" +
                "    <info:x> [ <" + DC_11.title + "> \"xyz\" ] . " +
                "<#hash-uri>  <" + DC_11.title + "> \"some-hash-uri\" ."));

       /* final HttpResponse response = client.execute(httpPut);
        final int status = response.getStatusLine().getStatusCode();
        assertEquals("Didn't get a CREATED response!", CREATED.getStatusCode(), status);

        final String subjectURI = response.getFirstHeader("Location").getValue();

        final HttpGet get = new HttpGet(subjectURI);
        final HttpResponse getResponse = client.execute(get);

        final String s = EntityUtils.toString(getResponse.getEntity());*/

    }

    @Test
    public void testEmbeddedChildResources() throws Exception {
        final String pid = getRandomUniquePid();
        final String binaryId = "binary0";

        final HttpPut httpPutContainer = putObjMethod(pid);
        final HttpResponse responseContainer = client.execute(httpPutContainer);
        assertEquals(201, responseContainer.getStatusLine().getStatusCode());

        final HttpPut httpPutBinary = putDSMethod(pid, binaryId, "some test content");
        final HttpResponse responseBinary = client.execute(httpPutBinary);
        assertEquals(201, responseBinary.getStatusLine().getStatusCode());

        final HttpPatch httpPatch = patchObjMethod(pid + "/" + binaryId + "/fcr:metadata");
        httpPatch.addHeader("Content-Type", "application/sparql-update");
        final BasicHttpEntity e = new BasicHttpEntity();
        e.setContent(new ByteArrayInputStream(
                ("INSERT { <> <http://purl.org/dc/elements/1.1/title> 'this is a title' } WHERE {}").getBytes()));
        httpPatch.setEntity(e);

        final HttpResponse responsePatch = client.execute(httpPatch);
        assertEquals(NO_CONTENT.getStatusCode(), responsePatch.getStatusLine().getStatusCode());

        final HttpGet httpGet = getObjMethod(pid);
        httpGet.setHeader("Prefer",
                "return=representation; include=\"http://fedora.info/definitions/v4/repository#EmbedResources\"");

        final GraphStore graphStore = getGraphStore(httpGet);
        assertTrue("Property on child binary should be found!" + graphStore, graphStore.contains(
                ANY,
                createResource(serverAddress + pid + "/" + binaryId + "/fcr:metadata").asNode(),
                createProperty("http://purl.org/dc/elements/1.1/title").asNode(),
                createLiteral("this is a title")));
    }

    @Test
    public void testExternalMessageBody() throws Exception {

        // we need a client that won't automatically follow redirects
        final HttpClient client = HttpClientBuilder.create().disableRedirectHandling().build();

        final String pid = getRandomUniquePid();

        final HttpPut httpPut = putObjMethod(pid);
        httpPut.addHeader("Content-Type", "message/external-body; access-type=URL; " +
                "URL=\"http://www.example.com/file\"");

        final HttpResponse response = client.execute(httpPut);
        final int status = response.getStatusLine().getStatusCode();
        assertEquals("Didn't get a CREATED response!", CREATED.getStatusCode(), status);

        final String subjectURI = response.getFirstHeader("Location").getValue();

        final HttpGet get = new HttpGet(subjectURI);
        final HttpResponse getResponse = client.execute(get);

        LOGGER.error(EntityUtils.toString(getResponse.getEntity()));
        assertEquals(TEMPORARY_REDIRECT.getStatusCode(), getResponse.getStatusLine().getStatusCode());
        assertEquals("http://www.example.com/file", getResponse.getFirstHeader("Location").getValue());
    }

    private Date getDateFromModel(final Model model, final Resource subj, final Property pred) throws Exception {
        final StmtIterator stmts = model.listStatements(subj, pred, (String) null);
        if (stmts.hasNext()) {
            return tripleFormat.parse(stmts.nextStatement().getString());
        }
        return null;
    }


    private static Collection<String> getLinkHeaders(final HttpResponse response) {
        return transform(copyOf(response.getHeaders("Link")), new Function<Header, String>() {

            @Override
            public String apply(final Header h) {
                return h.getValue();
            }
        });
    }


}<|MERGE_RESOLUTION|>--- conflicted
+++ resolved
@@ -1454,16 +1454,8 @@
         final HttpGet getObjMethod = new HttpGet(location);
         final GraphStore graphStore = getGraphStore(getObjMethod);
         final Iterator<Quad> iterator =
-<<<<<<< HEAD
-                graphStore.find(ANY, createURI(location),
-                        HAS_PRIMARY_IDENTIFIER.asNode(), ANY);
-
-        final HttpResponse uuidResponse = client.execute(getObjMethod);
-        assertEquals(200, uuidResponse.getStatusLine().getStatusCode());
-=======
                 graphStore.find(ANY, createURI(location), HAS_PRIMARY_IDENTIFIER.asNode(), ANY);
         assertFalse("Graph should not contain a UUID!", iterator.hasNext());
->>>>>>> 4b186de8
 
     }
 
