<?xml version="1.0" encoding="UTF-8"?>
<project xmlns="http://maven.apache.org/POM/4.0.0" xmlns:xsi="http://www.w3.org/2001/XMLSchema-instance" xsi:schemaLocation="http://maven.apache.org/POM/4.0.0 http://maven.apache.org/xsd/maven-4.0.0.xsd">
  <parent>
    <artifactId>fcrepo</artifactId>
    <groupId>org.fcrepo</groupId>
<<<<<<< HEAD
    <version>4.7.4-umd-1.0</version>
=======
    <version>4.7.5-umd-1.0</version>
>>>>>>> 2da88946
  </parent>
  <modelVersion>4.0.0</modelVersion>

  <artifactId>fcrepo-metrics</artifactId>
  <name>Fedora Repository Metrics Module</name>
  <description>The Fedora Commons repository metrics module: Provides internal repository metrics reporting.</description>
  <packaging>bundle</packaging>

  <properties>
    <osgi.import.packages>
      javax.management,
      javax.servlet.annotation,

      com.codahale.metrics.*,
      org.springframework.context.annotation,

      *
    </osgi.import.packages>
    <osgi.export.packages>
      org.fcrepo.metrics;version=${project.version}
    </osgi.export.packages>
  </properties>

  <dependencies>
    <dependency>
      <groupId>io.dropwizard.metrics</groupId>
      <artifactId>metrics-core</artifactId>
      <version>${metrics.version}</version>
    </dependency>
    <dependency>
      <groupId>io.dropwizard.metrics</groupId>
      <artifactId>metrics-graphite</artifactId>
      <version>${metrics.version}</version>
    </dependency>
    <dependency>
      <groupId>io.dropwizard.metrics</groupId>
      <artifactId>metrics-jersey2</artifactId>
      <version>${metrics.version}</version>
      <exclusions>
        <exclusion>
          <groupId>org.glassfish.jersey.core</groupId>
          <artifactId>jersey-server</artifactId>
        </exclusion>
      </exclusions>
    </dependency>
    <dependency>
      <groupId>io.dropwizard.metrics</groupId>
      <artifactId>metrics-servlets</artifactId>
      <version>${metrics.version}</version>
    </dependency>
    <dependency>
      <groupId>org.springframework</groupId>
      <artifactId>spring-context</artifactId>
    </dependency>
    <dependency>
      <groupId>javax.servlet</groupId>
      <artifactId>javax.servlet-api</artifactId>
      <scope>provided</scope>
    </dependency>
    <dependency>
      <groupId>junit</groupId>
      <artifactId>junit</artifactId>
    </dependency>
    <dependency>
      <groupId>org.mockito</groupId>
      <artifactId>mockito-core</artifactId>
    </dependency>
  </dependencies>
  
  <build>
    <plugins>
      <plugin>
        <groupId>org.apache.felix</groupId>
        <artifactId>maven-bundle-plugin</artifactId>
      </plugin>
    </plugins>
  </build>
</project><|MERGE_RESOLUTION|>--- conflicted
+++ resolved
@@ -3,11 +3,7 @@
   <parent>
     <artifactId>fcrepo</artifactId>
     <groupId>org.fcrepo</groupId>
-<<<<<<< HEAD
-    <version>4.7.4-umd-1.0</version>
-=======
     <version>4.7.5-umd-1.0</version>
->>>>>>> 2da88946
   </parent>
   <modelVersion>4.0.0</modelVersion>
 
