/*
 * Licensed to DuraSpace under one or more contributor license agreements.
 * See the NOTICE file distributed with this work for additional information
 * regarding copyright ownership.
 *
 * DuraSpace licenses this file to you under the Apache License,
 * Version 2.0 (the "License"); you may not use this file except in
 * compliance with the License.  You may obtain a copy of the License at
 *
 *     http://www.apache.org/licenses/LICENSE-2.0
 *
 * Unless required by applicable law or agreed to in writing, software
 * distributed under the License is distributed on an "AS IS" BASIS,
 * WITHOUT WARRANTIES OR CONDITIONS OF ANY KIND, either express or implied.
 * See the License for the specific language governing permissions and
 * limitations under the License.
 */
package org.fcrepo.integration.auth.webac;

import static java.util.Arrays.stream;
import static javax.ws.rs.core.Response.Status.CREATED;
import static org.apache.http.HttpStatus.SC_FORBIDDEN;
import static org.apache.http.HttpStatus.SC_NOT_FOUND;
import static org.apache.http.HttpStatus.SC_NO_CONTENT;
import static org.apache.jena.vocabulary.DC_11.title;
import static org.fcrepo.auth.webac.WebACRolesProvider.GROUP_AGENT_BASE_URI_PROPERTY;
import static org.fcrepo.http.api.FedoraAcl.ROOT_AUTHORIZATION_PROPERTY;
import static org.fcrepo.kernel.modeshape.utils.FedoraSessionUserUtil.USER_AGENT_BASE_URI_PROPERTY;
import static org.junit.Assert.assertEquals;
import static org.junit.Assert.assertTrue;

import java.io.IOException;
import java.io.InputStream;
import java.io.UnsupportedEncodingException;
import java.util.Optional;

import javax.ws.rs.core.Link;

import org.apache.commons.codec.binary.Base64;
import org.apache.commons.io.IOUtils;
import org.apache.http.Header;
<<<<<<< HEAD
import org.apache.http.HeaderElement;
=======
>>>>>>> b06eb661
import org.apache.http.HttpEntity;
import org.apache.http.HttpResponse;
import org.apache.http.HttpStatus;
import org.apache.http.NameValuePair;
import org.apache.http.client.methods.CloseableHttpResponse;
import org.apache.http.client.methods.HttpDelete;
import org.apache.http.client.methods.HttpGet;
import org.apache.http.client.methods.HttpHead;
import org.apache.http.client.methods.HttpOptions;
import org.apache.http.client.methods.HttpPatch;
import org.apache.http.client.methods.HttpPost;
import org.apache.http.client.methods.HttpPut;
import org.apache.http.entity.ContentType;
import org.apache.http.entity.InputStreamEntity;
import org.apache.http.entity.StringEntity;
import org.apache.http.message.AbstractHttpMessage;
import org.fcrepo.integration.http.api.AbstractResourceIT;
import org.junit.Ignore;
import org.junit.Rule;
import org.junit.Test;
import org.junit.contrib.java.lang.system.RestoreSystemProperties;
import org.slf4j.Logger;
import org.slf4j.LoggerFactory;

/**
 * @author Peter Eichman
 * @author whikloj
 * @since September 4, 2015
 */
public class WebACRecipesIT extends AbstractResourceIT {

    private static final Logger logger = LoggerFactory.getLogger(WebACRecipesIT.class);

    @Rule
    public final RestoreSystemProperties restoreSystemProperties = new RestoreSystemProperties();

    /**
     * Convenience method to create an ACL with 0 or more authorization resources in the respository.
     */
    private String ingestAcl(final String username,
            final String aclFilePath, final String aclResourcePath) throws IOException {

        // create the ACL
        final HttpResponse aclResponse = ingestTurtleResource(username, aclFilePath, aclResourcePath);

        // get the URI to the newly created resource
        final String aclURI = aclResponse.getFirstHeader("Location").getValue();

        return aclURI;
    }

    /**
     * Convenience method to POST the contents of a Turtle file to the repository to create a new resource. Returns
     * the HTTP response from that request. Throws an IOException if the server responds with anything other than a
     * 201 Created response code.
     */
    private HttpResponse ingestTurtleResource(final String username, final String path, final String requestURI)
            throws IOException {
        final HttpPut request = new HttpPut(requestURI);

        logger.debug("PUT to {} to create {}", requestURI, path);

        setAuth(request, username);

        final InputStream file = this.getClass().getResourceAsStream(path);
        final InputStreamEntity fileEntity = new InputStreamEntity(file);
        request.setEntity(fileEntity);
        request.setHeader("Content-Type", "text/turtle");

        try (final CloseableHttpResponse response = execute(request)) {
            assertEquals(
                "Didn't get a CREATED response!: " + IOUtils.toString(response.getEntity().getContent(), "UTF-8"),
                CREATED.getStatusCode(), getStatus(response));
            return response;
        }

    }

    /**
     * Convenience method to set up a regular FedoraResource
     *
     * @param path Path to put the resource under
     * @return the Location of the newly created resource
     * @throws IOException
     */
    private String ingestObj(final String path) throws IOException {
        final HttpPut request = putObjMethod(path.replace(serverAddress, ""));
        setAuth(request, "fedoraAdmin");
        try (final CloseableHttpResponse response = execute(request)) {
            assertEquals(HttpStatus.SC_CREATED, response.getStatusLine().getStatusCode());
            return response.getFirstHeader("Location").getValue();
        }
    }

    private String ingestBinary(final String path, final HttpEntity body) throws IOException {
        logger.info("Ingesting {} binary to {}", body.getContentType().getValue(), path);
        final HttpPut request = new HttpPut(serverAddress + path);
        setAuth(request, "fedoraAdmin");
        request.setEntity(body);
        request.setHeader(body.getContentType());
        final CloseableHttpResponse response = execute(request);
        assertEquals(HttpStatus.SC_CREATED, response.getStatusLine().getStatusCode());
        final String location = response.getFirstHeader("Location").getValue();
        logger.info("Created binary at {}", location);
        return location;

    }

    private String ingestDatastream(final String path, final String ds) throws IOException {
        final HttpPut request = putDSMethod(path, ds, "some not so random content");
        setAuth(request, "fedoraAdmin");
        try (final CloseableHttpResponse response = execute(request)) {
            assertEquals(HttpStatus.SC_CREATED, response.getStatusLine().getStatusCode());
            return response.getFirstHeader("Location").getValue();
        }
    }

    /**
     * Convenience method for applying credentials to a request
     *
     * @param method the request to add the credentials to
     * @param username the username to add
     */
    private static void setAuth(final AbstractHttpMessage method, final String username) {
        final String creds = username + ":password";
        final String encCreds = new String(Base64.encodeBase64(creds.getBytes()));
        final String basic = "Basic " + encCreds;
        method.setHeader("Authorization", basic);
    }

    @Test
    public void scenario1() throws IOException {
        final String testObj = ingestObj("/rest/webacl_box1");
        final String acl1 = ingestAcl("fedoraAdmin", "/acls/01/acl.ttl",
                                      testObj + "/fcr:acl");
        final String aclLink = Link.fromUri(acl1).rel("acl").build().toString();

        final HttpGet request = getObjMethod(testObj.replace(serverAddress, ""));
        assertEquals("Anonymous can read " + testObj, HttpStatus.SC_FORBIDDEN, getStatus(request));

        setAuth(request, "user01");
        try (final CloseableHttpResponse response = execute(request)) {
            assertEquals("User 'user01' can't read" + testObj, HttpStatus.SC_OK, getStatus(response));
            // This gets the Link headers and filters for the correct one (aclLink::equals) defined above.
            final Optional<String> header = stream(response.getHeaders("Link")).map(Header::getValue)
                    .filter(aclLink::equals).findFirst();
            // So you either have the correct Link header or you get nothing.
            assertTrue("Missing Link header", header.isPresent());
        }

        final String childObj = ingestObj("/rest/webacl_box1/child");
        final HttpGet getReq = getObjMethod(childObj.replace(serverAddress, ""));
        setAuth(getReq, "user01");
        try (final CloseableHttpResponse response = execute(getReq)) {
            assertEquals("User 'user01' can't read child of " + testObj, HttpStatus.SC_OK, getStatus(response));
        }
    }

    @Test
    @Ignore("needs principal providers config: https://jira.duraspace.org/browse/FCREPO-2778")
    public void scenario2() throws IOException {
        final String id = "/rest/box/bag/collection";
        final String testObj = ingestObj(id);
        final String acl2 = ingestAcl("fedoraAdmin", "/acls/02/acl.ttl", testObj + "/fcr:acl");

        logger.debug("Anonymous can not read " + testObj);
        final HttpGet requestGet = getObjMethod(id);
        assertEquals(HttpStatus.SC_FORBIDDEN, getStatus(requestGet));

        logger.debug("GroupId 'Editors' can read " + testObj);
        final HttpGet requestGet2 = getObjMethod(id);
        setAuth(requestGet2, "jones");
        requestGet2.setHeader("some-header", "Editors");
        assertEquals(HttpStatus.SC_OK, getStatus(requestGet2));

        logger.debug("Anonymous cannot write " + testObj);
        final HttpPatch requestPatch = patchObjMethod(id);
        requestPatch.setEntity(new StringEntity("INSERT { <> <" + title.getURI() + "> \"Test title\" . } WHERE {}"));
        requestPatch.setHeader("Content-type", "application/sparql-update");
        assertEquals(HttpStatus.SC_FORBIDDEN, getStatus(requestPatch));

        logger.debug("Editors can write " + testObj);
        final HttpPatch requestPatch2 = patchObjMethod(id);
        setAuth(requestPatch2, "jones");
        requestPatch2.setHeader("some-header", "Editors");
        requestPatch2.setEntity(
                new StringEntity("INSERT { <> <" + title.getURI() + "> \"Different title\" . } WHERE {}"));
        requestPatch2.setHeader("Content-type", "application/sparql-update");
        assertEquals(HttpStatus.SC_NO_CONTENT, getStatus(requestPatch2));
    }

    @Test
    @Ignore("needs principal providers config: https://jira.duraspace.org/browse/FCREPO-2778")
    public void scenario3() throws IOException {
        final String idDark = "/rest/dark/archive";
        final String idLight = "/rest/dark/archive/sunshine";
        final String testObj = ingestObj(idDark);
        final String testObj2 = ingestObj(idLight);
        final String aclDark =
                ingestAcl("fedoraAdmin", "/acls/03/acl.ttl", idDark + "/fcr:acl");
        final String aclLight =
            ingestAcl("fedoraAdmin", "/acls/03/acl.ttl", idLight + "/fcr:acl");

        logger.debug("Anonymous can't read " + testObj);
        final HttpGet requestGet = getObjMethod(idDark);
        assertEquals(HttpStatus.SC_FORBIDDEN, getStatus(requestGet));

        logger.debug("Restricted can read " + testObj);
        final HttpGet requestGet2 = getObjMethod(idDark);
        setAuth(requestGet2, "jones");
        requestGet2.setHeader("some-header", "Restricted");
        assertEquals(HttpStatus.SC_OK, getStatus(requestGet2));

        logger.debug("Anonymous can read " + testObj2);
        final HttpGet requestGet3 = getObjMethod(idLight);
        assertEquals(HttpStatus.SC_OK, getStatus(requestGet3));

        logger.debug("Restricted can read " + testObj2);
        final HttpGet requestGet4 = getObjMethod(idLight);
        setAuth(requestGet4, "jones");
        requestGet4.setHeader("some-header", "Restricted");
        assertEquals(HttpStatus.SC_OK, getStatus(requestGet4));
    }

    @Test
    @Ignore("needs principal providers config: https://jira.duraspace.org/browse/FCREPO-2778")
    public void scenario4() throws IOException {
        final String id = "/rest/public_collection";
        final String testObj = ingestObj(id);
        final String acl4 = ingestAcl("fedoraAdmin", "/acls/04/acl.ttl", id + "/fcr:acl");

        logger.debug("Anonymous can read " + testObj);
        final HttpGet requestGet = getObjMethod(id);
        assertEquals(HttpStatus.SC_OK, getStatus(requestGet));

        logger.debug("Editors can read " + testObj);
        final HttpGet requestGet2 = getObjMethod(id);
        setAuth(requestGet2, "jones");
        requestGet2.setHeader("some-header", "Editors");
        assertEquals(HttpStatus.SC_OK, getStatus(requestGet2));

        logger.debug("Smith can access " + testObj);
        final HttpGet requestGet3 = getObjMethod(id);
        setAuth(requestGet3, "smith");
        assertEquals(HttpStatus.SC_OK, getStatus(requestGet3));

        logger.debug("Anonymous can't write " + testObj);
        final HttpPatch requestPatch = patchObjMethod(id);
        requestPatch.setHeader("Content-type", "application/sparql-update");
        requestPatch.setEntity(new StringEntity("INSERT { <> <" + title.getURI() + "> \"Change title\" . } WHERE {}"));
        assertEquals(HttpStatus.SC_FORBIDDEN, getStatus(requestPatch));

        logger.debug("Editors can write " + testObj);
        final HttpPatch requestPatch2 = patchObjMethod(id);
        requestPatch2.setHeader("Content-type", "application/sparql-update");
        requestPatch2.setEntity(new StringEntity("INSERT { <> <" + title.getURI() + "> \"New title\" . } WHERE {}"));
        setAuth(requestPatch2, "jones");
        requestPatch2.setHeader("some-header", "Editors");
        assertEquals(HttpStatus.SC_NO_CONTENT, getStatus(requestPatch2));

        logger.debug("Editors can create (PUT) child objects of " + testObj);
        final HttpPut requestPut1 = putObjMethod(id + "/child1");
        setAuth(requestPut1, "jones");
        requestPut1.setHeader("some-header", "Editors");
        assertEquals(HttpStatus.SC_CREATED, getStatus(requestPut1));

        final HttpGet requestGet4 = getObjMethod(id + "/child1");
        setAuth(requestGet4, "jones");
        requestGet4.setHeader("some-header", "Editors");
        assertEquals(HttpStatus.SC_OK, getStatus(requestGet4));

        logger.debug("Editors can create (POST) child objects of " + testObj);
        final HttpPost requestPost1 = postObjMethod(id);
        requestPost1.addHeader("Slug", "child2");
        setAuth(requestPost1, "jones");
        requestPost1.setHeader("some-header", "Editors");
        assertEquals(HttpStatus.SC_CREATED, getStatus(requestPost1));

        final HttpGet requestGet5 = getObjMethod(id + "/child2");
        setAuth(requestGet5, "jones");
        requestGet5.setHeader("some-header", "Editors");
        assertEquals(HttpStatus.SC_OK, getStatus(requestGet5));

        logger.debug("Editors can create nested child objects of " + testObj);
        final HttpPut requestPut2 = putObjMethod(id + "/a/b/c/child");
        setAuth(requestPut2, "jones");
        requestPut2.setHeader("some-header", "Editors");
        assertEquals(HttpStatus.SC_CREATED, getStatus(requestPut2));

        final HttpGet requestGet6 = getObjMethod(id + "/a/b/c/child");
        setAuth(requestGet6, "jones");
        requestGet6.setHeader("some-header", "Editors");
        assertEquals(HttpStatus.SC_OK, getStatus(requestGet6));

        logger.debug("Smith can't write " + testObj);
        final HttpPatch requestPatch3 = patchObjMethod(id);
        requestPatch3.setHeader("Content-type", "application/sparql-update");
        requestPatch3.setEntity(
                new StringEntity("INSERT { <> <" + title.getURI() + "> \"Different title\" . } WHERE {}"));
        setAuth(requestPatch3, "smith");
        assertEquals(HttpStatus.SC_FORBIDDEN, getStatus(requestPatch3));
    }

    @Test
    @Ignore("needs principal providers config: https://jira.duraspace.org/browse/FCREPO-2778")
    public void scenario5() throws IOException {
        final String idPublic = "/rest/mixedCollection/publicObj";
        final String idPrivate = "/rest/mixedCollection/privateObj";
        final String testObj = ingestObj("/rest/mixedCollection");
        final String publicObj = ingestObj(idPublic);
        final HttpPatch patch = patchObjMethod(idPublic);
        final String acl5Public =
                ingestAcl("fedoraAdmin", "/acls/05/acl.ttl", idPublic + "/fcr:acl");
        final String acl5Private =
            ingestAcl("fedoraAdmin", "/acls/05/acl.ttl", idPrivate + "/fcr:acl");

        setAuth(patch, "fedoraAdmin");
        patch.setHeader("Content-type", "application/sparql-update");
        patch.setEntity(new StringEntity("INSERT { <> a <http://example.com/terms#publicImage> . } WHERE {}"));
        assertEquals(HttpStatus.SC_NO_CONTENT, getStatus(patch));

        final String privateObj = ingestObj(idPrivate);

        logger.debug("Anonymous can see eg:publicImage " + publicObj);
        final HttpGet requestGet = getObjMethod(idPublic);
        assertEquals(HttpStatus.SC_OK, getStatus(requestGet));

        logger.debug("Anonymous can't see other resource " + privateObj);
        final HttpGet requestGet2 = getObjMethod(idPrivate);
        assertEquals(HttpStatus.SC_FORBIDDEN, getStatus(requestGet2));

        logger.debug("Admins can see eg:publicImage " + publicObj);
        final HttpGet requestGet3 = getObjMethod(idPublic);
        setAuth(requestGet3, "jones");
        requestGet3.setHeader("some-header", "Admins");
        assertEquals(HttpStatus.SC_OK, getStatus(requestGet3));

        logger.debug("Admins can see others" + privateObj);
        final HttpGet requestGet4 = getObjMethod(idPrivate);
        setAuth(requestGet4, "jones");
        requestGet4.setHeader("some-header", "Admins");
        assertEquals(HttpStatus.SC_OK, getStatus(requestGet4));
    }

    @Test
    public void scenario9() throws IOException {
        final String idPublic = "/rest/anotherCollection/publicObj";
        final String groups = "/rest/group";
        final String fooGroup = groups + "/foo";
        final String testObj = ingestObj("/rest/anotherCollection");
        final String publicObj = ingestObj(idPublic);

        final HttpPut request = putObjMethod(fooGroup);
        setAuth(request, "fedoraAdmin");

        final InputStream file = this.getClass().getResourceAsStream("/acls/09/group.ttl");
        final InputStreamEntity fileEntity = new InputStreamEntity(file);
        request.setEntity(fileEntity);
        request.setHeader("Content-Type", "text/turtle;charset=UTF-8");

        assertEquals("Didn't get a CREATED response!", CREATED.getStatusCode(), getStatus(request));

        final String acl9 = ingestAcl("fedoraAdmin", "/acls/09/acl.ttl", testObj + "/fcr:acl");

        logger.debug("Person1 can see object " + publicObj);
        final HttpGet requestGet1 = getObjMethod(idPublic);
        setAuth(requestGet1, "person1");
        assertEquals(HttpStatus.SC_OK, getStatus(requestGet1));

        logger.debug("Person2 can see object " + publicObj);
        final HttpGet requestGet2 = getObjMethod(idPublic);
        setAuth(requestGet2, "person2");
        assertEquals(HttpStatus.SC_OK, getStatus(requestGet2));

        logger.debug("Person3 user cannot see object " + publicObj);
        final HttpGet requestGet3 = getObjMethod(idPublic);
        setAuth(requestGet3, "person3");
        assertEquals(HttpStatus.SC_FORBIDDEN, getStatus(requestGet3));
    }

    /**
     * Test cases to verify authorization with only acl:Append mode configured
     * in the acl authorization of an resource.
     * Tests:
     *  1. Deny(403) on GET.
     *  2. Allow(204) on PATCH.
     *  3. Deny(403) on DELETE.
     *  4. Deny(403) on PATCH with SPARQL DELETE statements.
     *  5. Allow(400) on PATCH with empty SPARQL content.
     *  6. Deny(403) on PATCH with non-SPARQL content.
     */
    @Test
    public void scenario18Test1() throws IOException, UnsupportedEncodingException {
        final String testObj = ingestObj("/rest/append_only_resource");
        final String id = "/rest/append_only_resource/" + getRandomUniqueId();
        ingestObj(id);

        logger.debug("user18 can't read (no ACL): {}", id);
        final HttpGet requestGet = getObjMethod(id);
        setAuth(requestGet, "user18");
        assertEquals(HttpStatus.SC_FORBIDDEN, getStatus(requestGet));

        logger.debug("user18 can't append (no ACL): {}", id);
        final HttpPatch requestPatch = patchObjMethod(id);
        setAuth(requestPatch, "user18");
        requestPatch.setHeader("Content-type", "application/sparql-update");
        requestPatch.setEntity(new StringEntity("INSERT { <> <" + title.getURI() + "> \"Test title\" . } WHERE {}"));

        logger.debug("user18 can't delete (no ACL): {}", id);
        final HttpDelete requestDelete = deleteObjMethod(id);
        setAuth(requestDelete, "user18");
        assertEquals(HttpStatus.SC_FORBIDDEN, getStatus(requestDelete));

        final String acl = ingestAcl("fedoraAdmin", "/acls/18/append-only-acl.ttl", testObj + "/fcr:acl");

        logger.debug("user18 still can't read (ACL append): {}", id);
        assertEquals(HttpStatus.SC_FORBIDDEN, getStatus(requestGet));

        logger.debug("user18 can patch - SPARQL INSERTs (ACL append): {}", id);
        assertEquals(HttpStatus.SC_NO_CONTENT, getStatus(requestPatch));

        logger.debug("user18 still can't delete (ACL append): {}", id);
        assertEquals(HttpStatus.SC_FORBIDDEN, getStatus(requestDelete));

        requestPatch.setEntity(new StringEntity("DELETE { <> <" + title.getURI() + "> \"Test title\" . } WHERE {}"));

        logger.debug("user18 can not patch - SPARQL DELETEs (ACL append): {}", id);
        assertEquals(HttpStatus.SC_FORBIDDEN, getStatus(requestPatch));

        requestPatch.setEntity(null);

        logger.debug("user18 can patch (is authorized, but bad request) - Empty SPARQL (ACL append): {}", id);
        assertEquals(HttpStatus.SC_BAD_REQUEST, getStatus(requestPatch));

        requestPatch.setHeader("Content-type", null);

        logger.debug("user18 can not patch - Non SPARQL (ACL append): {}", id);
        assertEquals(HttpStatus.SC_FORBIDDEN, getStatus(requestPatch));

    }

    /**
     * Test cases to verify authorization with acl:Read and acl:Append modes
     * configured in the acl authorization of an resource.
     * Tests:
     *  1. Allow(200) on GET.
     *  2. Allow(204) on PATCH.
     *  3. Deny(403) on DELETE.
     */
    @Test
    public void scenario18Test2() throws IOException, UnsupportedEncodingException {
        final String testObj = ingestObj("/rest/read_append_resource");

        final String id = "/rest/read_append_resource/" + getRandomUniqueId();
        ingestObj(id);

        logger.debug("user18 can't read (no ACL): {}", id);
        final HttpGet requestGet = getObjMethod(id);
        setAuth(requestGet, "user18");
        assertEquals(HttpStatus.SC_FORBIDDEN, getStatus(requestGet));

        logger.debug("user18 can't append (no ACL): {}", id);
        final HttpPatch requestPatch = patchObjMethod(id);
        setAuth(requestPatch, "user18");
        requestPatch.setHeader("Content-type", "application/sparql-update");
        requestPatch.setEntity(new StringEntity(
                "INSERT { <> <" + title.getURI() + "> \"some title\" . } WHERE {}"));
        assertEquals(HttpStatus.SC_FORBIDDEN, getStatus(requestPatch));

        final String acl = ingestAcl("fedoraAdmin", "/acls/18/read-append-acl.ttl", testObj + "/fcr:acl");

        logger.debug("user18 can't delete (no ACL): {}", id);
        final HttpDelete requestDelete = deleteObjMethod(id);
        setAuth(requestDelete, "user18");
        assertEquals(HttpStatus.SC_FORBIDDEN, getStatus(requestDelete));

        logger.debug("user18 can read (ACL read, append): {}", id);
        assertEquals(HttpStatus.SC_OK, getStatus(requestGet));

        logger.debug("user18 can append (ACL read, append): {}", id);
        assertEquals(HttpStatus.SC_NO_CONTENT, getStatus(requestPatch));

        logger.debug("user18 still can't delete (ACL read, append): {}", id);
        assertEquals(HttpStatus.SC_FORBIDDEN, getStatus(requestDelete));
    }

    /**
     * Test cases to verify authorization with acl:Read, acl:Append and
     * acl:Write modes configured in the acl authorization of an resource.
     * Tests:
     *  1. Allow(200) on GET.
     *  2. Allow(204) on PATCH.
     *  3. Allow(204) on DELETE.
     */
    @Test
    public void scenario18Test3() throws IOException, UnsupportedEncodingException {
        final String testObj = ingestObj("/rest/read_append_write_resource");

        final String id = "/rest/read_append_write_resource/" + getRandomUniqueId();
        ingestObj(id);

        logger.debug("user18 can't read (no ACL): {}", id);
        final HttpGet requestGet = getObjMethod(id);
        setAuth(requestGet, "user18");
        assertEquals(HttpStatus.SC_FORBIDDEN, getStatus(requestGet));

        logger.debug("user18 can't append (no ACL): {}", id);
        final HttpPatch requestPatch = patchObjMethod(id);
        setAuth(requestPatch, "user18");
        requestPatch.setHeader("Content-type", "application/sparql-update");
        requestPatch.setEntity(new StringEntity(
                "INSERT { <> <http://purl.org/dc/elements/1.1/title> \"some title\" . } WHERE {}"));
        assertEquals(HttpStatus.SC_FORBIDDEN, getStatus(requestPatch));

        logger.debug("user18 can't delete (no ACL): {}", id);
        final HttpDelete requestDelete = deleteObjMethod(id);
        setAuth(requestDelete, "user18");
        assertEquals(HttpStatus.SC_FORBIDDEN, getStatus(requestDelete));

        final String acl = ingestAcl("fedoraAdmin", "/acls/18/read-append-write-acl.ttl", testObj + "/fcr:acl");

        logger.debug("user18 can read (ACL read, append, write): {}", id);
        assertEquals(HttpStatus.SC_OK, getStatus(requestGet));

        logger.debug("user18 can append (ACL read, append, write): {}", id);
        assertEquals(HttpStatus.SC_NO_CONTENT, getStatus(requestPatch));

        logger.debug("user18 can delete (ACL read, append, write): {}", id);
        assertEquals(HttpStatus.SC_NO_CONTENT, getStatus(requestDelete));
    }

    @Test
    public void testAccessToRoot() throws IOException {
        final String id = "/rest/" + getRandomUniqueId();
        final String testObj = ingestObj(id);

        logger.debug("Anonymous can't read (no ACL): {}", id);
        final HttpGet requestGet1 = getObjMethod(id);
        assertEquals(HttpStatus.SC_FORBIDDEN, getStatus(requestGet1));

        logger.debug("Can username 'user06a' read {} (no ACL)", id);
        final HttpGet requestGet2 = getObjMethod(id);
        setAuth(requestGet2, "user06a");
        assertEquals(HttpStatus.SC_FORBIDDEN, getStatus(requestGet2));

        logger.debug("Can username 'notuser06b' read {} (no ACL)", id);
        final HttpGet requestGet3 = getObjMethod(id);
        setAuth(requestGet3, "user06b");
        assertEquals(HttpStatus.SC_FORBIDDEN, getStatus(requestGet3));

        System.setProperty(ROOT_AUTHORIZATION_PROPERTY, "./target/test-classes/test-root-authorization2.ttl");
        logger.debug("Can username 'user06a' read {} (overridden system ACL)", id);
        final HttpGet requestGet4 = getObjMethod(id);
        setAuth(requestGet4, "user06a");
        assertEquals(HttpStatus.SC_OK, getStatus(requestGet4));
        System.clearProperty(ROOT_AUTHORIZATION_PROPERTY);

        // Add ACL to root
        final String rootURI = getObjMethod("/rest").getURI().toString();
        final String acl = ingestAcl("fedoraAdmin", "/acls/06/acl.ttl",
                                     rootURI + "/fcr:acl");

        logger.debug("Anonymous still can't read (ACL present)");
        final HttpGet requestGet5 = getObjMethod(id);
        assertEquals(HttpStatus.SC_FORBIDDEN, getStatus(requestGet5));

        logger.debug("Can username 'user06a' read {} (ACL present)", testObj);
        final HttpGet requestGet6 = getObjMethod(id);
        setAuth(requestGet6, "user06a");
        assertEquals(HttpStatus.SC_OK, getStatus(requestGet6));

        logger.debug("Can username 'user06b' read {} (ACL present)", testObj);
        final HttpGet requestGet7 = getObjMethod(id);
        setAuth(requestGet7, "user06b");
        assertEquals(HttpStatus.SC_OK, getStatus(requestGet7));
    }

    @Test
    public void scenario21TestACLNotForInheritance() throws IOException {
        final String parentPath = "/rest/resource_acl_no_inheritance";
        final String parentObj = ingestObj(parentPath);

        final String id = parentPath + "/" + getRandomUniqueId();
        final String testObj = ingestObj(id);

        // Ingest ACL with no acl:default statement to the parent resource
        ingestAcl("fedoraAdmin", "/acls/21/acl.ttl", parentObj + "/fcr:acl");

        // Test the parent ACL with no acl:default is applied for the parent resource authorization.
        final HttpGet requestGet1 = getObjMethod(parentPath);
        setAuth(requestGet1, "user21");
        assertEquals("Agent user21 can't read resource " + parentPath + " with its own ACL!",
                HttpStatus.SC_OK, getStatus(requestGet1));

        final HttpGet requestGet2 = getObjMethod(id);
        assertEquals("Agent user21 inherits read permission from parent ACL to read resource " + testObj + "!",
                HttpStatus.SC_FORBIDDEN, getStatus(requestGet2));

        // Test the default root ACL is inherited for authorization while the parent ACL with no acl:default is ignored
        System.setProperty(ROOT_AUTHORIZATION_PROPERTY, "./target/test-classes/test-root-authorization2.ttl");
        final HttpGet requestGet3 = getObjMethod(id);
        setAuth(requestGet3, "user06a");
        assertEquals("Agent user06a can't inherit read persmssion from root ACL to read resource " + testObj + "!",
                HttpStatus.SC_OK, getStatus(requestGet3));
    }

    @Test
    public void scenario22TestACLAuthorizationNotForInheritance() throws IOException {
        final String parentPath = "/rest/resource_mix_acl_default";
        final String parentObj = ingestObj(parentPath);

        final String id = parentPath + "/" + getRandomUniqueId();
        final String testObj = ingestObj(id);

        // Ingest ACL with mix acl:default authorization to the parent resource
        ingestAcl("fedoraAdmin", "/acls/22/acl.ttl", parentObj + "/fcr:acl");

        // Test the parent ACL is applied for the parent resource authorization.
        final HttpGet requestGet1 = getObjMethod(parentPath);
        setAuth(requestGet1, "user22a");
        assertEquals("Agent user22a can't read resource " + parentPath + " with its own ACL!",
                HttpStatus.SC_OK, getStatus(requestGet1));

        final HttpGet requestGet2 = getObjMethod(parentPath);
        setAuth(requestGet2, "user22b");
        assertEquals("Agent user22b can't read resource " + parentPath + " with its own ACL!",
                HttpStatus.SC_OK, getStatus(requestGet1));

        // Test the parent ACL is applied for the parent resource authorization.
        final HttpGet requestGet3 = getObjMethod(id);
        setAuth(requestGet3, "user22a");
        assertEquals("Agent user22a inherits read permission from parent ACL to read resource " + testObj + "!",
                HttpStatus.SC_FORBIDDEN, getStatus(requestGet3));

        final HttpGet requestGet4 = getObjMethod(id);
        setAuth(requestGet4, "user22b");
        assertEquals("Agent user22b can't inherits read permission from parent ACL to read resource " + testObj + "!",
                HttpStatus.SC_OK, getStatus(requestGet4));
    }

    @Test
    public void testAccessToBinary() throws IOException {
        // Block access to "book"
        final String idBook = "/rest/book";
        final String bookURI = ingestObj(idBook);

        // Open access datastream, "file"
        final String id = idBook + "/file";
        final String testObj = ingestDatastream(idBook, "file");
        final String acl = ingestAcl("fedoraAdmin",
                "/acls/07/acl.ttl", bookURI + "/fcr:acl");

        logger.debug("Anonymous can't read");
        final HttpGet requestGet1 = getObjMethod(id);
        assertEquals(HttpStatus.SC_FORBIDDEN, getStatus(requestGet1));

        logger.debug("Can username 'user07' read {}", testObj);
        final HttpGet requestGet2 = getObjMethod(id);

        setAuth(requestGet2, "user07");
        assertEquals(HttpStatus.SC_OK, getStatus(requestGet2));
    }

    @Test
    @Ignore("FAILING")
    public void testAccessToHashResource() throws IOException {
        final String id = "/rest/some/parent#hash-resource";
        final String testObj = ingestObj(id);
        final String acl = ingestAcl("fedoraAdmin", "/acls/08/acl.ttl", testObj + "/fcr:acl");

        logger.debug("Anonymous can't read");
        final HttpGet requestGet1 = getObjMethod(id);
        assertEquals(HttpStatus.SC_FORBIDDEN, getStatus(requestGet1));

        logger.debug("Can username 'user08' read {}", testObj);
        final HttpGet requestGet2 = getObjMethod(id);
        setAuth(requestGet2, "user08");
        assertEquals(HttpStatus.SC_OK, getStatus(requestGet2));
    }

    @Test
    @Ignore ("Until implemented with Memento")
    public void testAccessToVersionedResources() throws IOException {
        final String idVersion = "/rest/versionResource";
        ingestObj(idVersion);

        final HttpPatch requestPatch1 = patchObjMethod(idVersion);
        setAuth(requestPatch1, "fedoraAdmin");
        requestPatch1.addHeader("Content-type", "application/sparql-update");
        requestPatch1.setEntity(
                new StringEntity("PREFIX pcdm: <http://pcdm.org/models#> INSERT { <> a pcdm:Object } WHERE {}"));
        assertEquals(HttpStatus.SC_NO_CONTENT, getStatus(requestPatch1));

        final String acl = ingestAcl("fedoraAdmin",
                "/acls/10/acl.ttl", idVersion + "/fcr:acl");

        final HttpGet requestGet1 = getObjMethod(idVersion);
        setAuth(requestGet1, "user10");
        assertEquals("user10 can't read object", HttpStatus.SC_OK, getStatus(requestGet1));

        final HttpPost requestPost1 = postObjMethod(idVersion + "/fcr:versions");
        requestPost1.addHeader("Slug", "v0");
        setAuth(requestPost1, "fedoraAdmin");
        assertEquals("Unable to create a new version", HttpStatus.SC_CREATED, getStatus(requestPost1));

        final HttpGet requestGet2 = getObjMethod(idVersion);
        setAuth(requestGet2, "user10");
        assertEquals("user10 can't read versioned object", HttpStatus.SC_OK, getStatus(requestGet2));
    }

    @Test
    @Ignore("needs principal providers config: https://jira.duraspace.org/browse/FCREPO-2778")
    public void testDelegatedUserAccess() throws IOException {
        logger.debug("testing delegated authentication");
        final String targetPath = "/rest/foo";
        final String targetResource = ingestObj(targetPath);

        final String acl = ingestAcl("fedoraAdmin", "/acls/11/acl.ttl", targetResource + "/fcr:acl");

        final HttpGet adminGet = getObjMethod(targetPath);
        setAuth(adminGet, "fedoraAdmin");
        assertEquals("admin can read object", HttpStatus.SC_OK, getStatus(adminGet));

        final HttpGet adminDelegatedGet = getObjMethod(targetPath);
        setAuth(adminDelegatedGet, "fedoraAdmin");
        adminDelegatedGet.addHeader("On-Behalf-Of", "user11");
        assertEquals("delegated user can read object", HttpStatus.SC_OK, getStatus(adminDelegatedGet));

        final HttpGet adminUnauthorizedDelegatedGet = getObjMethod(targetPath);
        setAuth(adminUnauthorizedDelegatedGet, "fedoraAdmin");
        adminUnauthorizedDelegatedGet.addHeader("On-Behalf-Of", "fakeuser");
        assertEquals("delegated fakeuser cannot read object", HttpStatus.SC_FORBIDDEN,
                getStatus(adminUnauthorizedDelegatedGet));

        final HttpGet adminDelegatedGet2 = getObjMethod(targetPath);
        setAuth(adminDelegatedGet2, "fedoraAdmin");
        adminDelegatedGet2.addHeader("On-Behalf-Of", "info:user/user2");
        assertEquals("delegated user can read object", HttpStatus.SC_OK, getStatus(adminDelegatedGet2));

        final HttpGet adminUnauthorizedDelegatedGet2 = getObjMethod(targetPath);
        setAuth(adminUnauthorizedDelegatedGet2, "fedoraAdmin");
        adminUnauthorizedDelegatedGet2.addHeader("On-Behalf-Of", "info:user/fakeuser");
        assertEquals("delegated fakeuser cannot read object", HttpStatus.SC_FORBIDDEN,
                getStatus(adminUnauthorizedDelegatedGet2));

        // Now test with the system property in effect
        System.setProperty(USER_AGENT_BASE_URI_PROPERTY, "info:user/");
        System.setProperty(GROUP_AGENT_BASE_URI_PROPERTY, "info:group/");

        final HttpGet adminDelegatedGet3 = getObjMethod(targetPath);
        setAuth(adminDelegatedGet3, "fedoraAdmin");
        adminDelegatedGet3.addHeader("On-Behalf-Of", "info:user/user2");
        assertEquals("delegated user can read object", HttpStatus.SC_OK, getStatus(adminDelegatedGet3));

        final HttpGet adminUnauthorizedDelegatedGet3 = getObjMethod(targetPath);
        setAuth(adminUnauthorizedDelegatedGet3, "fedoraAdmin");
        adminUnauthorizedDelegatedGet3.addHeader("On-Behalf-Of", "info:user/fakeuser");
        assertEquals("delegated fakeuser cannot read object", HttpStatus.SC_FORBIDDEN,
                getStatus(adminUnauthorizedDelegatedGet3));

        System.clearProperty(USER_AGENT_BASE_URI_PROPERTY);
        System.clearProperty(GROUP_AGENT_BASE_URI_PROPERTY);
    }

    @Test
    @Ignore ("Until implemented with Memento")

    public void testAccessByUriToVersionedResources() throws IOException {
        final String idVersion = "/rest/versionResourceUri";
        ingestObj(idVersion);

        final String acl = ingestAcl("fedoraAdmin",
                "/acls/12/acl.ttl", idVersion + "/fcr:acl");

        final HttpGet requestGet1 = getObjMethod(idVersion);
        setAuth(requestGet1, "user12");
        assertEquals("testuser can't read object", HttpStatus.SC_OK, getStatus(requestGet1));

        final HttpPost requestPost1 = postObjMethod(idVersion + "/fcr:versions");
        requestPost1.addHeader("Slug", "v0");
        setAuth(requestPost1, "user12");
        assertEquals("Unable to create a new version", HttpStatus.SC_CREATED, getStatus(requestPost1));

        final HttpGet requestGet2 = getObjMethod(idVersion);
        setAuth(requestGet2, "user12");
        assertEquals("testuser can't read versioned object", HttpStatus.SC_OK, getStatus(requestGet2));
    }

    @Test
    public void testAgentAsUri() throws IOException {
        final String id = "/rest/" + getRandomUniqueId();
        final String testObj = ingestObj(id);

        logger.debug("Anonymous can't read (no ACL): {}", id);
        final HttpGet requestGet1 = getObjMethod(id);
        assertEquals(HttpStatus.SC_FORBIDDEN, getStatus(requestGet1));

        logger.debug("Can username 'smith123' read {} (no ACL)", id);
        final HttpGet requestGet2 = getObjMethod(id);
        setAuth(requestGet2, "smith123");
        assertEquals(HttpStatus.SC_FORBIDDEN, getStatus(requestGet2));

        System.setProperty(USER_AGENT_BASE_URI_PROPERTY, "info:user/");
        System.setProperty(GROUP_AGENT_BASE_URI_PROPERTY, "info:group/");

        logger.debug("Can username 'smith123' read {} (overridden system ACL)", id);
        final HttpGet requestGet3 = getObjMethod(id);
        setAuth(requestGet3, "smith123");
        assertEquals(HttpStatus.SC_FORBIDDEN, getStatus(requestGet3));

        logger.debug("Can username 'group123' read {} (overridden system ACL)", id);
        final HttpGet requestGet4 = getObjMethod(id);
        setAuth(requestGet4, "group123");
        assertEquals(HttpStatus.SC_FORBIDDEN, getStatus(requestGet4));

        System.clearProperty(USER_AGENT_BASE_URI_PROPERTY);
        System.clearProperty(GROUP_AGENT_BASE_URI_PROPERTY);

        // Add ACL to object
        final String acl = ingestAcl("fedoraAdmin", "/acls/16/acl.ttl", testObj + "/fcr:acl");

        logger.debug("Anonymous still can't read (ACL present)");
        final HttpGet requestGet5 = getObjMethod(id);
        assertEquals(HttpStatus.SC_FORBIDDEN, getStatus(requestGet5));

        logger.debug("Can username 'smith123' read {} (ACL present, no system properties)", testObj);
        final HttpGet requestGet6 = getObjMethod(id);
        setAuth(requestGet6, "smith123");
        assertEquals(HttpStatus.SC_FORBIDDEN, getStatus(requestGet6));

        System.setProperty(USER_AGENT_BASE_URI_PROPERTY, "info:user/");
        System.setProperty(GROUP_AGENT_BASE_URI_PROPERTY, "info:group/");

        logger.debug("Can username 'smith123' read {} (ACL, system properties present)", id);
        final HttpGet requestGet7 = getObjMethod(id);
        setAuth(requestGet7, "smith123");
        assertEquals(HttpStatus.SC_OK, getStatus(requestGet7));

        logger.debug("Can groupname 'group123' read {} (ACL, system properties present)", id);
        final HttpGet requestGet8 = getObjMethod(id);
        setAuth(requestGet8, "group123");
        assertEquals(HttpStatus.SC_OK, getStatus(requestGet8));

        System.clearProperty(USER_AGENT_BASE_URI_PROPERTY);
        System.clearProperty(GROUP_AGENT_BASE_URI_PROPERTY);
    }

    @Test
    public void testRegisterNamespace() throws IOException {
        final String testObj = ingestObj("/rest/test_namespace");
        final String acl1 = ingestAcl("fedoraAdmin", "/acls/13/acl.ttl", testObj + "/fcr:acl");

        final String id = "/rest/test_namespace/" + getRandomUniqueId();
        ingestObj(id);

        final HttpPatch patchReq = patchObjMethod(id);
        setAuth(patchReq, "user13");
        patchReq.addHeader("Content-type", "application/sparql-update");
        patchReq.setEntity(new StringEntity("PREFIX novel: <info://" + getRandomUniqueId() + ">\n"
                + "INSERT DATA { <> novel:value 'test' }"));
        assertEquals(HttpStatus.SC_NO_CONTENT, getStatus(patchReq));
    }

    @Test
    public void testRegisterNodeType() throws IOException {
        final String testObj = ingestObj("/rest/test_nodetype");
        final String acl1 = ingestAcl("fedoraAdmin", "/acls/14/acl.ttl", testObj + "/fcr:acl");

        final String id = "/rest/test_nodetype/" + getRandomUniqueId();
        ingestObj(id);

        final HttpPatch patchReq = patchObjMethod(id);
        setAuth(patchReq, "user14");
        patchReq.addHeader("Content-type", "application/sparql-update");
        patchReq.setEntity(new StringEntity("PREFIX dc: <http://purl.org/dc/elements/1.1/>\n"
                + "PREFIX rdf: <http://www.w3.org/1999/02/22-rdf-syntax-ns#>\n"
                + "INSERT DATA { <> rdf:type dc:type }"));
        assertEquals(HttpStatus.SC_NO_CONTENT, getStatus(patchReq));
    }


    @Test
    public void testDeletePropertyAsUser() throws IOException {
        final String testObj = ingestObj("/rest/test_delete");
        final String acl1 = ingestAcl("fedoraAdmin", "/acls/15/acl.ttl", testObj + "/fcr:acl");

        final String id = "/rest/test_delete/" + getRandomUniqueId();
        ingestObj(id);

        HttpPatch patchReq = patchObjMethod(id);
        setAuth(patchReq, "user15");
        patchReq.addHeader("Content-type", "application/sparql-update");
        patchReq.setEntity(new StringEntity("PREFIX dc: <http://purl.org/dc/elements/1.1/>\n"
                + "INSERT DATA { <> dc:title 'title' . " +
                "                <> dc:rights 'rights' . }"));
        assertEquals(HttpStatus.SC_NO_CONTENT, getStatus(patchReq));

        patchReq = patchObjMethod(id);
        setAuth(patchReq, "user15");
        patchReq.addHeader("Content-type", "application/sparql-update");
        patchReq.setEntity(new StringEntity("PREFIX dc: <http://purl.org/dc/elements/1.1/>\n"
                + "DELETE { <> dc:title ?any . } WHERE { <> dc:title ?any . }"));
        assertEquals(HttpStatus.SC_NO_CONTENT, getStatus(patchReq));

        patchReq = patchObjMethod(id);
        setAuth(patchReq, "notUser15");
        patchReq.addHeader("Content-type", "application/sparql-update");
        patchReq.setEntity(new StringEntity("PREFIX dc: <http://purl.org/dc/elements/1.1/>\n"
                + "DELETE { <> dc:rights ?any . } WHERE { <> dc:rights ?any . }"));
        assertEquals(HttpStatus.SC_FORBIDDEN, getStatus(patchReq));
    }

    @Test
    public void testHeadWithReadOnlyUser() throws IOException {
        final String testObj = ingestObj("/rest/test_head");
        final String acl = ingestAcl("fedoraAdmin", "/acls/19/acl.ttl", testObj + "/fcr:acl");

        final HttpHead headReq = new HttpHead(testObj);
        setAuth(headReq, "user19");
        assertEquals(HttpStatus.SC_OK, getStatus(headReq));
    }

    @Test
    public void testOptionsWithReadOnlyUser() throws IOException {
        final String testObj = ingestObj("/rest/test_options");
        final String acl = ingestAcl("fedoraAdmin", "/acls/20/acl.ttl", testObj + "/fcr:acl");

        final HttpOptions optionsReq = new HttpOptions(testObj);
        setAuth(optionsReq, "user20");
        assertEquals(HttpStatus.SC_OK, getStatus(optionsReq));
    }

<<<<<<< HEAD
    protected static HttpResponse HEAD(final String requestURI) throws IOException {
        return HEAD(requestURI, "fedoraAdmin");
    }

    protected static HttpResponse HEAD(final String requestURI, final String username) throws IOException {
        final HttpHead req = new HttpHead(requestURI);
        setAuth(req, username);
        return execute(req);
    }

    protected static HttpResponse PUT(final String requestURI) throws IOException {
        return PUT(requestURI, "fedoraAdmin");
    }

    protected static HttpResponse PUT(final String requestURI, final String username) throws IOException {
        final HttpPut req = new HttpPut(requestURI);
        setAuth(req, username);
        return execute(req);
    }

    protected static HttpResponse DELETE(final String requestURI) throws IOException {
        return DELETE(requestURI, "fedoraAdmin");
    }

    protected static HttpResponse DELETE(final String requestURI, final String username) throws IOException {
        final HttpDelete req = new HttpDelete(requestURI);
        setAuth(req, username);
        return execute(req);
    }

    protected static HttpResponse GET(final String requestURI) throws IOException {
        return GET(requestURI, "fedoraAdmin");
    }

    protected static HttpResponse GET(final String requestURI, final String username) throws IOException {
        final HttpGet req = new HttpGet(requestURI);
        setAuth(req, username);
        return execute(req);
    }

    protected static HttpResponse PATCH(final String requestURI, final HttpEntity body) throws IOException {
        return PATCH(requestURI, body, "fedoraAdmin");
    }

    protected static HttpResponse PATCH(final String requestURI, final HttpEntity body, final String username)
            throws IOException {
        final HttpPatch req = new HttpPatch(requestURI);
        setAuth(req, username);
        if (body != null) {
            req.setEntity(body);
        }
        return execute(req);
    }

    protected static String getLink(final HttpResponse res, final String rel) {
        for (final Header h : res.getHeaders("Link")) {
            final HeaderElement link = h.getElements()[0];
            for (final NameValuePair param : link.getParameters()) {
                if (param.getName().equals("rel") && param.getValue().equals("acl")) {
                    return link.getName().replaceAll("^<|>$", "");
                }
            }
        }
        return null;
    }

    protected String ingestObjWithACL(final String path, final String aclResourcePath) throws IOException {
        final String newURI = ingestObj(path);
        final HttpResponse res = HEAD(newURI);
        final String aclURI = getLink(res, "acl");

        logger.debug("Creating ACL at {}", aclURI);
        ingestAcl("fedoraAdmin", aclResourcePath, aclURI);

        return newURI;
    }

    @Test
    public void testControl() throws IOException {
        final String controlObj = ingestObjWithACL("/rest/control", "/acls/25/control.ttl");
        final String readwriteObj = ingestObjWithACL("/rest/readwrite", "/acls/25/readwrite.ttl");

        final String rwChildACL = getLink(PUT(readwriteObj + "/child"), "acl");
        assertEquals(SC_FORBIDDEN, getStatus(HEAD(rwChildACL, "testuser")));
        assertEquals(SC_FORBIDDEN, getStatus(GET(rwChildACL, "testuser")));
        assertEquals(SC_FORBIDDEN, getStatus(PUT(rwChildACL, "testuser")));
        assertEquals(SC_FORBIDDEN, getStatus(DELETE(rwChildACL, "testuser")));

        final String controlChildACL = getLink(PUT(controlObj + "/child"), "acl");
        assertEquals(SC_NOT_FOUND, getStatus(HEAD(controlChildACL, "testuser")));
        assertEquals(SC_NOT_FOUND, getStatus(GET(controlChildACL, "testuser")));

        ingestAcl("testuser", "/acls/25/child-control.ttl", controlChildACL);
        final StringEntity sparqlUpdate = new StringEntity(
                "PREFIX acl: <http://www.w3.org/ns/auth/acl#>  INSERT { <#restricted> acl:mode acl:Read } WHERE { }",
                ContentType.create("application/sparql-update"));
        assertEquals(SC_NO_CONTENT, getStatus(PATCH(controlChildACL, sparqlUpdate, "testuser")));

        assertEquals(SC_NO_CONTENT, getStatus(DELETE(controlChildACL, "testuser")));
=======
    @Test
    public void testAppendOnlyToContainer() throws IOException {
        final String testObj = ingestObj("/rest/test_append");
        ingestAcl("fedoraAdmin", "/acls/23/acl.ttl", testObj + "/fcr:acl");
        final String username = "user23";

        final HttpOptions optionsReq = new HttpOptions(testObj);
        setAuth(optionsReq, username);
        assertEquals(HttpStatus.SC_FORBIDDEN, getStatus(optionsReq));

        final HttpHead headReq = new HttpHead(testObj);
        setAuth(headReq, username);
        assertEquals(HttpStatus.SC_FORBIDDEN, getStatus(headReq));

        final HttpGet getReq = new HttpGet(testObj);
        setAuth(getReq, username);
        assertEquals(HttpStatus.SC_FORBIDDEN, getStatus(getReq));

        final HttpPut putReq = new HttpPut(testObj);
        setAuth(putReq, username);
        assertEquals(HttpStatus.SC_FORBIDDEN, getStatus(putReq));

        final HttpDelete deleteReq = new HttpDelete(testObj);
        setAuth(deleteReq, username);
        assertEquals(HttpStatus.SC_FORBIDDEN, getStatus(deleteReq));

        final HttpPost postReq = new HttpPost(testObj);
        setAuth(postReq, username);
        assertEquals(HttpStatus.SC_CREATED, getStatus(postReq));

        final String[] legalSPARQLQueries = new String[] {
            "INSERT DATA { <> <http://purl.org/dc/terms/title> \"Test23\" . }",
            "INSERT { <> <http://purl.org/dc/terms/alternative> \"Test XXIII\" . } WHERE {}",
            "DELETE {} INSERT { <> <http://purl.org/dc/terms/description> \"Test append only\" . } WHERE {}"
        };
        for (final String query : legalSPARQLQueries) {
            final HttpPatch patchReq = new HttpPatch(testObj);
            setAuth(patchReq, username);
            patchReq.setEntity(new StringEntity(query));
            patchReq.setHeader("Content-Type", "application/sparql-update");
            logger.debug("Testing SPARQL update: {}", query);
            assertEquals(HttpStatus.SC_NO_CONTENT, getStatus(patchReq));
        }

        final String[] illegalSPARQLQueries = new String[] {
            "DELETE DATA { <> <http://purl.org/dc/terms/title> \"Test23\" . }",
            "DELETE { <> <http://purl.org/dc/terms/alternative> \"Test XXIII\" . } WHERE {}",
            "DELETE { <> <http://purl.org/dc/terms/description> \"Test append only\" . } INSERT {} WHERE {}"
        };
        for (final String query : illegalSPARQLQueries) {
            final HttpPatch patchReq = new HttpPatch(testObj);
            setAuth(patchReq, username);
            patchReq.setEntity(new StringEntity(query));
            patchReq.setHeader("Content-Type", "application/sparql-update");
            logger.debug("Testing SPARQL update: {}", query);
            assertEquals(HttpStatus.SC_FORBIDDEN, getStatus(patchReq));
        }
        final String[] allowedDeleteSPARQLQueries = new String[] {
            "DELETE DATA {}",
            "DELETE { } WHERE {}",
            "DELETE { } INSERT {} WHERE {}"
        };
        for (final String query : allowedDeleteSPARQLQueries) {
            final HttpPatch patchReq = new HttpPatch(testObj);
            setAuth(patchReq, username);
            patchReq.setEntity(new StringEntity(query));
            patchReq.setHeader("Content-Type", "application/sparql-update");
            logger.debug("Testing SPARQL update: {}", query);
            assertEquals(HttpStatus.SC_NO_CONTENT, getStatus(patchReq));
        }

    }

    @Test
    public void testAppendOnlyToBinary() throws IOException {
        final String testObj = ingestBinary("/rest/test_append_binary", new StringEntity("foo"));
        ingestAcl("fedoraAdmin", "/acls/24/acl.ttl", testObj + "/fcr:acl");
        final String username = "user24";

        final HttpOptions optionsReq = new HttpOptions(testObj);
        setAuth(optionsReq, username);
        assertEquals(HttpStatus.SC_FORBIDDEN, getStatus(optionsReq));

        final HttpHead headReq = new HttpHead(testObj);
        setAuth(headReq, username);
        assertEquals(HttpStatus.SC_FORBIDDEN, getStatus(headReq));

        final HttpGet getReq = new HttpGet(testObj);
        setAuth(getReq, username);
        assertEquals(HttpStatus.SC_FORBIDDEN, getStatus(getReq));

        final HttpPut putReq = new HttpPut(testObj);
        setAuth(putReq, username);
        assertEquals(HttpStatus.SC_FORBIDDEN, getStatus(putReq));

        final HttpDelete deleteReq = new HttpDelete(testObj);
        setAuth(deleteReq, username);
        assertEquals(HttpStatus.SC_FORBIDDEN, getStatus(deleteReq));

        final HttpPost postReq = new HttpPost(testObj);
        setAuth(postReq, username);
        assertEquals(HttpStatus.SC_FORBIDDEN, getStatus(postReq));
>>>>>>> b06eb661
    }

}<|MERGE_RESOLUTION|>--- conflicted
+++ resolved
@@ -39,10 +39,7 @@
 import org.apache.commons.codec.binary.Base64;
 import org.apache.commons.io.IOUtils;
 import org.apache.http.Header;
-<<<<<<< HEAD
 import org.apache.http.HeaderElement;
-=======
->>>>>>> b06eb661
 import org.apache.http.HttpEntity;
 import org.apache.http.HttpResponse;
 import org.apache.http.HttpStatus;
@@ -975,7 +972,6 @@
         assertEquals(HttpStatus.SC_OK, getStatus(optionsReq));
     }
 
-<<<<<<< HEAD
     protected static HttpResponse HEAD(final String requestURI) throws IOException {
         return HEAD(requestURI, "fedoraAdmin");
     }
@@ -1075,7 +1071,8 @@
         assertEquals(SC_NO_CONTENT, getStatus(PATCH(controlChildACL, sparqlUpdate, "testuser")));
 
         assertEquals(SC_NO_CONTENT, getStatus(DELETE(controlChildACL, "testuser")));
-=======
+    }
+
     @Test
     public void testAppendOnlyToContainer() throws IOException {
         final String testObj = ingestObj("/rest/test_append");
@@ -1178,7 +1175,6 @@
         final HttpPost postReq = new HttpPost(testObj);
         setAuth(postReq, username);
         assertEquals(HttpStatus.SC_FORBIDDEN, getStatus(postReq));
->>>>>>> b06eb661
     }
 
 }