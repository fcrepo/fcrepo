/**
 * Copyright 2014 DuraSpace, Inc.
 *
 * Licensed under the Apache License, Version 2.0 (the "License");
 * you may not use this file except in compliance with the License.
 * You may obtain a copy of the License at
 *
 *     http://www.apache.org/licenses/LICENSE-2.0
 *
 * Unless required by applicable law or agreed to in writing, software
 * distributed under the License is distributed on an "AS IS" BASIS,
 * WITHOUT WARRANTIES OR CONDITIONS OF ANY KIND, either express or implied.
 * See the License for the specific language governing permissions and
 * limitations under the License.
 */
package org.fcrepo.kernel.identifiers;

import static com.google.common.base.Joiner.on;
import static com.google.common.base.Splitter.fixedLength;
import static com.google.common.collect.Lists.transform;
import static java.util.Arrays.asList;
import static java.util.Collections.emptyList;
import static java.util.Collections.singletonList;
import static org.apache.commons.lang.StringUtils.isBlank;
import static org.slf4j.LoggerFactory.getLogger;

import java.security.MessageDigest;
import java.util.ArrayList;
import java.util.Formatter;
import java.util.List;

import org.slf4j.Logger;

import com.google.common.base.Function;

/**
 * Injects and extracts segments of hierarchy in a multi-part identifier
 * to ensure efficient performance of the JCR.
 *
 * @author ajs6f
<<<<<<< HEAD
 * @date Mar 26, 2014
 * @author lsitu
 * @date May 9, 2014
=======
 * @since Mar 26, 2014
>>>>>>> 8b51bd17
 */
public class HierarchyConverter extends InternalIdentifierConverter {

    public static final String DEFAULT_SEPARATOR = "/";

    private String separator = DEFAULT_SEPARATOR;

    private String prefix = "";

    private final Function<String, String> addPrefix = new Function<String, String>() {

        @Override
        public String apply(final String input) {
            return prefix + input;
        }
    };

    private static final int DEFAULT_LENGTH = 2;

    private static final int DEFAULT_COUNT = 4;

    private int length = DEFAULT_LENGTH;

    private int levels = DEFAULT_COUNT;

    private static final Logger log = getLogger(HierarchyConverter.class);

    private static final String JCR_NAMESPACE_PREFIX = "jcr";
    private static final String FCR_NAMESPACE_PREFIX = "fcr";

    /*
     * Convert an incoming path to auto-hierarchy path for JCR backend storage.
     * For example: /parent/child => /xx/xx/parent/xx/xx/child
     * @see com.google.common.base.Converter#doBackward(java.lang.Object)
     */
    @Override
    protected String doBackward(final String flat) {
        log.debug("Converting incoming identifier: {}", flat);
        String nonContentSuffixed = flat;
        if (nonContentSuffixed.startsWith(separator)) {
            nonContentSuffixed = nonContentSuffixed.substring(1, nonContentSuffixed.length());
        }
        final List<String> flatSegments = asList(nonContentSuffixed.split(separator));
        List<String> hierarchySegments = null;
        final List<String> jcrPathSegments = new ArrayList<>();
        int pathSize = flatSegments.size();
        if (pathSize == 0) {
            // either empty identifier or separator identifier
            return nonContentSuffixed;
        }
        boolean isVersionRelate = false;
        for (String seg : flatSegments) {
            if (isBlank(seg)) {
                if (pathSize == 1) {
                    return flat;
                }
            } else if (isVersionRelate) {
                // Skip translation after version syntax detected for now
                jcrPathSegments.add(seg);
            } else if (isFCRNamespace(seg)) {
                // FCR related namspaces
                jcrPathSegments.add(convertNamespace(seg));
                if (seg.indexOf(":versionStorage") >= 0 || seg.indexOf(":versions") > 0)  {
                    isVersionRelate = true;
                }
            } else if (seg.startsWith("[") && seg.endsWith("]")) {
                // System related syntax?
                jcrPathSegments.add(seg);
            } else {
                // Create the auto-hierarchy path segments, add them to
                // the list in front of the transparent path segment
                hierarchySegments = createHierarchySegments(hashKey(singletonList(seg)));
                jcrPathSegments.addAll(hierarchySegments);
                jcrPathSegments.add(seg);
            }
        }
        final String pathConverted = on(separator).join(jcrPathSegments);
        log.trace("Converted incoming identifier \"{}\" to \"{}\".", flat, pathConverted);
        return "/" + pathConverted;
    }

    /*
     * Convert an outgoing JCR hierarchy path to transparent path.
     * For example: /xx/xx/parent/xx/xx/child => /parent/child
     * @see com.google.common.base.Converter#doForward(java.lang.Object)
     */
    @Override
    protected String doForward(final String hierarchical) {
        log.debug("Converting outgoing identifier: {}", hierarchical);
        String nonContentSuffixed = hierarchical;
        if (nonContentSuffixed.startsWith(separator)) {
            nonContentSuffixed = nonContentSuffixed.substring(1, nonContentSuffixed.length());
        }
        final List<String> jcrPathSegments = asList(nonContentSuffixed.split(separator));
        int jcrPathSize = jcrPathSegments.size();
        if (jcrPathSize <= levels) {
            // must be a root identifier
            return hierarchical;
        }
        boolean isVersionRelate = false;
        // Convert the auto-hierarchy path to transparent path
        final List<String> pathSegments = new ArrayList<>();
        final List<String> hierarchySegments = new ArrayList<>();
        for (int i = 0 ; i < jcrPathSize; i++) {
            final String seg = jcrPathSegments.get(i);
            final int hierarchySize = hierarchySegments.size();
            if (isBlank(seg)) {
                // If the segment null or empty, must be double slash or something wrong.
                // Add it as empty that will produce an slash for now?
                pathSegments.add("");
                hierarchySegments.clear();
            } else if (isVersionRelate) {
                // Skip translation after version syntax detected for now
                pathSegments.add(seg);
            } else if (isJCRNamespace(seg)) {
                // Convert namespace
                pathSegments.add(convertNamespace(seg));
                if (seg.indexOf(":versionStorage") >= 0 || seg.indexOf(":versions") > 0)  {
                    isVersionRelate = true;
                }
                if (hierarchySize > 0) {
                    // Something wrong
                    log.error("Outgoing hierarchy {} in path {} has no match.",
                            on(separator).join(hierarchySegments), jcrPathSegments.subList(0, i));
                    hierarchySegments.clear();
                }
            } else if (hierarchySize == levels) {
                // Completed a hierarchy sub-part conversion
                pathSegments.add(seg);
                final String hierarchyPath = on(separator).join(hierarchySegments);
                final String hashPath = on(separator).join(createHierarchySegments(seg));
                if (!hierarchyPath.equals(hashPath)) {
                    log.error("Outgoing sub path {} hierarchy {} (got {}) doesn't match the path segment {}.",
                            on(separator).join(jcrPathSegments.subList(0, i + 1)), hierarchyPath, hashPath, seg);
                }
                // Clear the hierarchy segments
                hierarchySegments.clear();
            } else {
                // A hierarchy segment
                hierarchySegments.add(seg);
            }

        }

        final String pathConverted = on(separator).join(pathSegments);
        log.trace("Converted outgoing identifier \"{}\" to \"{}\".", hierarchical, pathConverted);
        return "/" + pathConverted;
    }

    private List<String> createHierarchySegments(final String path) {
        // offers a list of segments sliced out of a UUID, each prefixed
        if (levels == 0) {
            return emptyList();
        }
        return transform(fixedLength(length).splitToList(createHierarchyCharacterBlock(path)), addPrefix);
    }

    private String hashKey(final List<String> pathSegments) {
        return on(separator).join(pathSegments);
    }

    private CharSequence createHierarchyCharacterBlock(final String path) {
        String hierarchyPath = "";
        MessageDigest md;
        try {
            md = MessageDigest.getInstance("SHA-1");
            md.reset();
            md.update(path.getBytes("utf8"));
            hierarchyPath = byteToHex(md.digest()).substring(0, length * levels);
        } catch (final Exception e) {
            log.error("Hierarchy conversion auto-hierarchy", e);
        }
        return hierarchyPath;
    }

    private static String byteToHex(final byte[] hash) {
        final Formatter formatter = new Formatter();
        for (final byte b : hash) {
            formatter.format("%02x", b);
        }
        final String result = formatter.toString();
        formatter.close();
        return result.toLowerCase();
    }

    /**
     * @param sep the separator to use
     */
    public void setSeparator(final String sep) {
        this.separator = sep;
    }

    /**
     * @param l the length to set
     */
    public void setLength(final int l) {
        if (l < 1) {
            throw new IllegalArgumentException("Segment length must be at least one!");
        }
        this.length = l;
    }

    /**
     * @param l the levels to set
     */
    public void setLevels(final int l) {
        this.levels = l;
    }

    /**
     * @param p the prefix to set
     */
    public void setPrefix(final String p) {
        this.prefix = p;
    }

    /**
     * @param value
     * @return
     */
    public boolean isJCRNamespace(final String value) {
        return value.split(":")[0].equals(JCR_NAMESPACE_PREFIX);
    }

    /**
     * @param value
     * @return
     */
    public boolean isFCRNamespace(final String value) {
        return value.split(":")[0].equals(FCR_NAMESPACE_PREFIX);
    }

    /**
     * Convert namespaces
     * @param namespace
     * @return
     */
    public String convertNamespace(String namespace) {
        final String[] tokens = namespace.split(":");
        final int length = tokens.length;
        if (tokens[0].equals(JCR_NAMESPACE_PREFIX) && length == 2 ) {
            return FCR_NAMESPACE_PREFIX + ":" + tokens[1];
        } else if (tokens[0].equals(FCR_NAMESPACE_PREFIX) && length == 2 ) {
            return JCR_NAMESPACE_PREFIX + ":" + tokens[1];
        } else {
            return namespace;
        }
    }
}<|MERGE_RESOLUTION|>--- conflicted
+++ resolved
@@ -38,13 +38,8 @@
  * to ensure efficient performance of the JCR.
  *
  * @author ajs6f
-<<<<<<< HEAD
- * @date Mar 26, 2014
  * @author lsitu
- * @date May 9, 2014
-=======
  * @since Mar 26, 2014
->>>>>>> 8b51bd17
  */
 public class HierarchyConverter extends InternalIdentifierConverter {
 
@@ -90,7 +85,7 @@
         final List<String> flatSegments = asList(nonContentSuffixed.split(separator));
         List<String> hierarchySegments = null;
         final List<String> jcrPathSegments = new ArrayList<>();
-        int pathSize = flatSegments.size();
+        final int pathSize = flatSegments.size();
         if (pathSize == 0) {
             // either empty identifier or separator identifier
             return nonContentSuffixed;
@@ -139,7 +134,7 @@
             nonContentSuffixed = nonContentSuffixed.substring(1, nonContentSuffixed.length());
         }
         final List<String> jcrPathSegments = asList(nonContentSuffixed.split(separator));
-        int jcrPathSize = jcrPathSegments.size();
+        final int jcrPathSize = jcrPathSegments.size();
         if (jcrPathSize <= levels) {
             // must be a root identifier
             return hierarchical;
@@ -282,7 +277,7 @@
      * @param namespace
      * @return
      */
-    public String convertNamespace(String namespace) {
+    public String convertNamespace(final String namespace) {
         final String[] tokens = namespace.split(":");
         final int length = tokens.length;
         if (tokens[0].equals(JCR_NAMESPACE_PREFIX) && length == 2 ) {
