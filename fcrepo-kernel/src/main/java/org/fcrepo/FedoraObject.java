
package org.fcrepo;

import static org.fcrepo.utils.FedoraTypesUtils.map;
import static org.fcrepo.utils.FedoraTypesUtils.nodetype2name;
import static org.slf4j.LoggerFactory.getLogger;

import java.util.Collection;
import java.util.Date;

import javax.jcr.Node;
import javax.jcr.RepositoryException;
import javax.jcr.Session;
import javax.jcr.nodetype.NodeType;

import org.modeshape.jcr.api.JcrConstants;
import org.slf4j.Logger;

import com.codahale.metrics.Timer;

/**
 * An abstraction that represents a Fedora Object backed by
 * a JCR node.
 * 
 * @author ajs6f
 *
 */
public class FedoraObject extends FedoraResource {

    static final Logger logger = getLogger(FedoraObject.class);

	/**
	 * Construct a FedoraObject from an existing JCR Node
	 * @param n an existing JCR node to treat as an fcrepo object
	 */
	public FedoraObject(final Node node) {
		super(node);
		mixinTypeSpecificCrap();
	}

	/**
	 * Create or find a FedoraObject at the given path
	 * @param session the JCR session to use to retrieve the object
	 * @param path the absolute path to the object
	 * @throws RepositoryException
	 */
	public FedoraObject(final Session session, final String path, final String nodeType) throws RepositoryException {
		super(session, path, nodeType);
		mixinTypeSpecificCrap();
	}
	/**
	 * Create or find a FedoraDatastream at the given path
	 * @param session the JCR session to use to retrieve the object
	 * @param path the absolute path to the object
	 * @throws RepositoryException
	 */
	public FedoraObject(final Session session, final String path) throws RepositoryException {
		this(session, path, JcrConstants.NT_FOLDER);
	}


	private void mixinTypeSpecificCrap() {
		try {
			if (node.isNew() || !hasMixin(node)) {
				logger.debug("Setting fedora:object properties on a nt:folder node {}...", node.getPath());
				node.addMixin(FEDORA_OBJECT);
			}
		} catch (RepositoryException e) {
			logger.warn("Could not decorate jcr:content with fedora:object properties: {} ", e);
		}
	}

    /**
     * @return The JCR name of the node that backs this object.
     * @throws RepositoryException
     */
    public String getName() throws RepositoryException {
        return node.getName();
    }

    /**
<<<<<<< HEAD
     * @return The JCR node that backs this object.
     */
    public Node getNode() {
        return node;
    }

    /**
     * Get the purported owner of this object
     * @return the owner id
     * @throws RepositoryException
     */
    public String getOwnerId() throws RepositoryException {
        if (isOwned.apply(node)) {
            return node.getProperty(FEDORA_OWNERID).getString();
        } else {
            return null;
        }
    }

    /**
     * Set the owner id for the object
     * @param ownerId
     * @throws RepositoryException
     */
    public void setOwnerId(final String ownerId) throws RepositoryException {
        if (isOwned.apply(node)) {
            node.setProperty(FEDORA_OWNERID, ownerId);
        } else {
            node.addMixin(FEDORA_OWNED);
            node.setProperty(FEDORA_OWNERID, ownerId);
        }
    }

    /**
     * Get the "label" (read: administrative title) of the object
     * @return object label
     * @throws RepositoryException
     */
    public String getLabel() throws RepositoryException {
        if (node.hasProperty(DC_TITLE)) {
            final Property dcTitle = node.getProperty(DC_TITLE);
            if (!dcTitle.isMultiple()) {
                return dcTitle.getString();
            } else {
                return on('/').join(map(dcTitle.getValues(), value2string));
            }
        }
        return null;
    }

    /**
     * Set the "label" (read: administrative title) for the object
     * @param label
     * @throws RepositoryException
     */
    public void setLabel(final String label) throws RepositoryException {
        node.setProperty(DC_TITLE, label);
    }

    /**
     * Get the date this object was created
     * @return
     * @throws RepositoryException
     */
    public String getCreated() throws RepositoryException {
        return node.getProperty(JCR_CREATED).getString();
    }

    /**
     * Get the date this object was last modified (whatever that means)
     * @return
     * @throws RepositoryException
     */
    public String getLastModified() throws RepositoryException {
        Date date = getLastModifiedDate();
        if (null != date) {
            return date.toString();
        }
        return null;
    }

    /**
     * Get the date this object was last modified (whatever that means)
     * @return
     * @throws RepositoryException
     */
    public Date getLastModifiedDate() throws RepositoryException {
        if (node.hasProperty(JCR_LASTMODIFIED)) {
            return node.getProperty(JCR_LASTMODIFIED).getDate().getTime();
        } else {
            logger.warn("{} was loaded as a Fedora object, but does not have {} defined.", node.getName(), JCR_LASTMODIFIED);
            return null;
        }
    }

    /**
     * Get the total size of this object and its datastreams
     * @return size in bytes
     * @throws RepositoryException
     */
    public long getSize() throws RepositoryException {
        return getObjectSize(node);
    }

    /**
=======
>>>>>>> 2912afd4
     * Get the mixins this object uses
     * @return a collection of mixin names
     * @throws RepositoryException
     */
    public Collection<String> getModels() throws RepositoryException {
        return map(node.getMixinNodeTypes(), nodetype2name);
    }
    
    public static boolean hasMixin(Node node) throws RepositoryException {
        NodeType[] nodeTypes = node.getMixinNodeTypes();
        if (nodeTypes == null) return false;
        for (NodeType nodeType: nodeTypes) {
            if (FEDORA_OBJECT.equals(nodeType.getName())) {
                return true;
            }
        }
        return false;
    }



}<|MERGE_RESOLUTION|>--- conflicted
+++ resolved
@@ -79,114 +79,6 @@
     }
 
     /**
-<<<<<<< HEAD
-     * @return The JCR node that backs this object.
-     */
-    public Node getNode() {
-        return node;
-    }
-
-    /**
-     * Get the purported owner of this object
-     * @return the owner id
-     * @throws RepositoryException
-     */
-    public String getOwnerId() throws RepositoryException {
-        if (isOwned.apply(node)) {
-            return node.getProperty(FEDORA_OWNERID).getString();
-        } else {
-            return null;
-        }
-    }
-
-    /**
-     * Set the owner id for the object
-     * @param ownerId
-     * @throws RepositoryException
-     */
-    public void setOwnerId(final String ownerId) throws RepositoryException {
-        if (isOwned.apply(node)) {
-            node.setProperty(FEDORA_OWNERID, ownerId);
-        } else {
-            node.addMixin(FEDORA_OWNED);
-            node.setProperty(FEDORA_OWNERID, ownerId);
-        }
-    }
-
-    /**
-     * Get the "label" (read: administrative title) of the object
-     * @return object label
-     * @throws RepositoryException
-     */
-    public String getLabel() throws RepositoryException {
-        if (node.hasProperty(DC_TITLE)) {
-            final Property dcTitle = node.getProperty(DC_TITLE);
-            if (!dcTitle.isMultiple()) {
-                return dcTitle.getString();
-            } else {
-                return on('/').join(map(dcTitle.getValues(), value2string));
-            }
-        }
-        return null;
-    }
-
-    /**
-     * Set the "label" (read: administrative title) for the object
-     * @param label
-     * @throws RepositoryException
-     */
-    public void setLabel(final String label) throws RepositoryException {
-        node.setProperty(DC_TITLE, label);
-    }
-
-    /**
-     * Get the date this object was created
-     * @return
-     * @throws RepositoryException
-     */
-    public String getCreated() throws RepositoryException {
-        return node.getProperty(JCR_CREATED).getString();
-    }
-
-    /**
-     * Get the date this object was last modified (whatever that means)
-     * @return
-     * @throws RepositoryException
-     */
-    public String getLastModified() throws RepositoryException {
-        Date date = getLastModifiedDate();
-        if (null != date) {
-            return date.toString();
-        }
-        return null;
-    }
-
-    /**
-     * Get the date this object was last modified (whatever that means)
-     * @return
-     * @throws RepositoryException
-     */
-    public Date getLastModifiedDate() throws RepositoryException {
-        if (node.hasProperty(JCR_LASTMODIFIED)) {
-            return node.getProperty(JCR_LASTMODIFIED).getDate().getTime();
-        } else {
-            logger.warn("{} was loaded as a Fedora object, but does not have {} defined.", node.getName(), JCR_LASTMODIFIED);
-            return null;
-        }
-    }
-
-    /**
-     * Get the total size of this object and its datastreams
-     * @return size in bytes
-     * @throws RepositoryException
-     */
-    public long getSize() throws RepositoryException {
-        return getObjectSize(node);
-    }
-
-    /**
-=======
->>>>>>> 2912afd4
      * Get the mixins this object uses
      * @return a collection of mixin names
      * @throws RepositoryException
@@ -206,6 +98,4 @@
         return false;
     }
 
-
-
 }