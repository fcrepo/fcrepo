
package org.fcrepo;

import static org.junit.Assert.assertEquals;
import static org.junit.Assert.assertNotNull;
import static org.junit.Assert.fail;
import static org.mockito.Mockito.mock;
import static org.mockito.Mockito.verify;
import static org.mockito.Mockito.when;

import java.util.Calendar;
import java.util.Collection;
import java.util.Date;

import javax.jcr.LoginException;
import javax.jcr.Node;
import javax.jcr.Property;
import javax.jcr.RepositoryException;
import javax.jcr.Session;
import javax.jcr.nodetype.NodeType;

import org.fcrepo.services.ServiceHelpers;
import org.fcrepo.utils.FedoraJcrTypes;
import org.junit.After;
import org.junit.Before;
import org.junit.Test;
import org.junit.runner.RunWith;
import org.powermock.api.mockito.PowerMockito;
import org.powermock.core.classloader.annotations.PrepareForTest;
import org.powermock.modules.junit4.PowerMockRunner;

import com.google.common.base.Predicate;

@RunWith(PowerMockRunner.class)
@PrepareForTest({ServiceHelpers.class})
public class FedoraObjectTest implements FedoraJcrTypes {

    String testPid = "testObj";

    String mockUser = "mockUser";

    Session mockSession;

    Node mockRootNode;

    Node mockObjNode;

    FedoraObject testFedoraObject;

    NodeType[] mockNodetypes;

    @Before
    public void setUp() throws LoginException, RepositoryException {
        final String relPath = "/" + testPid;

        mockSession = mock(Session.class);
        mockRootNode = mock(Node.class);
        mockObjNode = mock(Node.class);
        NodeType[] types = new NodeType[0];
        @SuppressWarnings("unchecked")
        final Predicate<Node> mockPredicate = mock(Predicate.class);

        try {

            when(mockObjNode.getName()).thenReturn(testPid);
            when(mockObjNode.getSession()).thenReturn(mockSession);
            when(mockObjNode.getMixinNodeTypes()).thenReturn(types);
            when(mockSession.getRootNode()).thenReturn(mockRootNode);
            when(mockRootNode.getNode(relPath)).thenReturn(mockObjNode);
            when(mockSession.getUserID()).thenReturn(mockUser);
            testFedoraObject = new FedoraObject(mockObjNode);

            mockNodetypes = new NodeType[2];
            mockNodetypes[0] = mock(NodeType.class);
            mockNodetypes[1] = mock(NodeType.class);

            when(mockObjNode.getMixinNodeTypes()).thenReturn(mockNodetypes);

            when(mockPredicate.apply(mockObjNode)).thenReturn(true);

        } catch (final RepositoryException e) {
            e.printStackTrace();
            fail(e.getMessage());
        }

    }

    @After
    public void tearDown() {
        mockSession = null;
        mockRootNode = null;
        mockObjNode = null;
    }

    @Test
    public void testGetName() throws RepositoryException {
        assertEquals(testFedoraObject.getName(), testPid);
    }

    @Test
    public void testGetNode() {
        assertEquals(testFedoraObject.getNode(), mockObjNode);
    }

	@Test
    public void testGetCreated() throws RepositoryException {
        final Property mockProp = mock(Property.class);
        when(mockProp.getDate()).thenReturn(Calendar.getInstance());
        when(mockObjNode.getProperty(JCR_CREATED)).thenReturn(mockProp);
        testFedoraObject.getCreatedDate();
        verify(mockObjNode).getProperty(JCR_CREATED);
    }

    @Test
    public void testGetLastModified() throws RepositoryException {
        final Property mockProp = mock(Property.class);
        when(mockObjNode.hasProperty(JCR_LASTMODIFIED)).thenReturn(true);
        when(mockObjNode.getProperty(JCR_LASTMODIFIED)).thenReturn(mockProp);
        when(mockProp.getDate()).thenReturn(Calendar.getInstance());
<<<<<<< HEAD
        testFedoraObject.getLastModified();
=======
        testFedoraObject.getLastModifiedDate();
>>>>>>> 2912afd4
        verify(mockObjNode).getProperty(JCR_LASTMODIFIED);
    }

    @Test
    public void testGetSize() throws RepositoryException {
        PowerMockito.mockStatic(ServiceHelpers.class);
        when(ServiceHelpers.getObjectSize(mockObjNode)).thenReturn(-8L); // obviously not a real value
        final long actual = testFedoraObject.getSize();
        assertEquals(-8, actual);
    }

    @Test
    public void testGetModels() throws RepositoryException {
        final Collection<String> actual = testFedoraObject.getModels();
        assertNotNull(actual);
    }

}<|MERGE_RESOLUTION|>--- conflicted
+++ resolved
@@ -117,11 +117,7 @@
         when(mockObjNode.hasProperty(JCR_LASTMODIFIED)).thenReturn(true);
         when(mockObjNode.getProperty(JCR_LASTMODIFIED)).thenReturn(mockProp);
         when(mockProp.getDate()).thenReturn(Calendar.getInstance());
-<<<<<<< HEAD
-        testFedoraObject.getLastModified();
-=======
         testFedoraObject.getLastModifiedDate();
->>>>>>> 2912afd4
         verify(mockObjNode).getProperty(JCR_LASTMODIFIED);
     }
 
