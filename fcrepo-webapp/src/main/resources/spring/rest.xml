--- conflicted
+++ resolved
@@ -16,12 +16,6 @@
 
     <context:annotation-config/>
 
-<<<<<<< HEAD
-    <!-- Mints PIDs-->
-    <bean class="org.fcrepo.kernel.identifiers.UUIDPidMinter"/>
-
-=======
->>>>>>> ef798d99
     <bean class="org.fcrepo.http.commons.session.SessionFactory"/>
     
     <!-- Identifier translation chain -->
