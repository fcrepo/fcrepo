--- conflicted
+++ resolved
@@ -40,12 +40,10 @@
 
     @Override
     public Response toResponse(final DocumentStoreException e) {
+
         LOGGER.error(
-<<<<<<< HEAD
                 "DocumentStoreException intercepted by DocumentStoreExceptionMapper: {}\n", e.getMessage());
-=======
-                "DocumentStoreException intercepted by DocumentStoreExceptionMapper: \n", e);
->>>>>>> b1a60228
+
         return status(INTERNAL_SERVER_ERROR).entity(e.getMessage()).build();
     }
 }