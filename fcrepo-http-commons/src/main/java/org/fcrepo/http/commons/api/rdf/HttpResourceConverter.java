/**
 * Copyright 2015 DuraSpace, Inc.
 *
 * Licensed under the Apache License, Version 2.0 (the "License");
 * you may not use this file except in compliance with the License.
 * You may obtain a copy of the License at
 *
 *     http://www.apache.org/licenses/LICENSE-2.0
 *
 * Unless required by applicable law or agreed to in writing, software
 * distributed under the License is distributed on an "AS IS" BASIS,
 * WITHOUT WARRANTIES OR CONDITIONS OF ANY KIND, either express or implied.
 * See the License for the specific language governing permissions and
 * limitations under the License.
 */
package org.fcrepo.http.commons.api.rdf;

import static com.google.common.collect.ImmutableList.copyOf;
import static com.google.common.collect.ImmutableList.of;
import static com.google.common.collect.Iterables.concat;
import static com.google.common.collect.Lists.newArrayList;
import static com.hp.hpl.jena.rdf.model.ResourceFactory.createResource;
import static org.apache.commons.lang.StringUtils.EMPTY;
import static org.apache.commons.lang.StringUtils.replaceOnce;
import static org.fcrepo.kernel.FedoraJcrTypes.FCR_METADATA;
import static org.fcrepo.kernel.FedoraJcrTypes.FCR_VERSIONS;
import static org.fcrepo.kernel.impl.identifiers.NodeResourceConverter.nodeConverter;
import static org.fcrepo.kernel.impl.services.TransactionServiceImpl.getCurrentTransactionId;
import static org.fcrepo.kernel.impl.utils.FedoraTypesUtils.getClosestExistingAncestor;
import static org.fcrepo.kernel.impl.utils.FedoraTypesUtils.isFrozenNode;
import static org.fcrepo.kernel.utils.NamespaceTools.validatePath;
import static org.modeshape.jcr.api.JcrConstants.JCR_CONTENT;
import static org.slf4j.LoggerFactory.getLogger;
import static org.springframework.web.context.ContextLoader.getCurrentWebApplicationContext;

import java.io.UnsupportedEncodingException;
import java.net.URLDecoder;
import java.util.HashMap;
import java.util.List;
import java.util.Map;

import javax.jcr.ItemNotFoundException;
import javax.jcr.Node;
import javax.jcr.PathNotFoundException;
import javax.jcr.Property;
import javax.jcr.RepositoryException;
import javax.jcr.Session;
import javax.jcr.version.VersionHistory;
import javax.ws.rs.core.UriBuilder;

import org.fcrepo.kernel.exception.IdentifierConversionException;
import org.fcrepo.kernel.exception.RepositoryRuntimeException;
import org.fcrepo.kernel.exception.TombstoneException;
import org.fcrepo.kernel.identifiers.IdentifierConverter;
import org.fcrepo.kernel.impl.TombstoneImpl;
import org.fcrepo.kernel.impl.identifiers.HashConverter;
import org.fcrepo.kernel.impl.identifiers.NamespaceConverter;
import org.fcrepo.kernel.models.FedoraResource;
import org.fcrepo.kernel.models.NonRdfSourceDescription;

import org.glassfish.jersey.uri.UriTemplate;
import org.slf4j.Logger;
import org.springframework.context.ApplicationContext;

import com.google.common.base.Converter;
import com.google.common.collect.ImmutableList;
import com.google.common.collect.Lists;
import com.hp.hpl.jena.rdf.model.Resource;

/**
 * Convert between Jena Resources and JCR Nodes using a JAX-RS UriBuilder to mediate the
 * URI translation.
 *
 * @author cabeer
 * @since 10/5/14
 */
public class HttpResourceConverter extends IdentifierConverter<Resource,FedoraResource> {

    private static final Logger LOGGER = getLogger(HttpResourceConverter.class);

    protected List<Converter<String, String>> translationChain;

    private final Session session;
    private final UriBuilder uriBuilder;

    protected Converter<String, String> forward = identity();
    protected Converter<String, String> reverse = identity();

    private final UriTemplate uriTemplate;

    /**
     * Create a new identifier converter within the given session with the given URI template
     * @param session
     * @param uriBuilder
     */
    public HttpResourceConverter(final Session session,
            final UriBuilder uriBuilder) {

        this.session = session;
        this.uriBuilder = uriBuilder;
        this.uriTemplate = new UriTemplate(uriBuilder.toTemplate());

        resetTranslationChain();
    }

    private UriBuilder uriBuilder() {
        return UriBuilder.fromUri(uriBuilder.toTemplate());
    }

    @Override
    protected FedoraResource doForward(final Resource resource) {
        final Map<String, String> values = new HashMap<>();
        final String path = asString(resource, values);
        try {
            if (path != null) {
                final Node node = getNode(path);

                final boolean metadata = values.containsKey("path")
                        && values.get("path").endsWith("/" + FCR_METADATA);

                final FedoraResource fedoraResource = nodeConverter.convert(node);

                if (!metadata && fedoraResource instanceof NonRdfSourceDescription) {
                    return ((NonRdfSourceDescription)fedoraResource).getDescribedResource();
                }
                return fedoraResource;
            }
            throw new IdentifierConversionException("Asked to translate a resource " + resource
                    + " that doesn't match the URI template");
        } catch (final RepositoryException e) {
            validatePath(session, path);

            if ( e instanceof PathNotFoundException ) {
                try {
                    final Node preexistingNode = getClosestExistingAncestor(session, path);
                    if (TombstoneImpl.hasMixin(preexistingNode)) {
                        throw new TombstoneException(new TombstoneImpl(preexistingNode));
                    }
                } catch (RepositoryException inner) {
                    LOGGER.debug("Error checking for parent tombstones", inner);
                }
            }
            throw new RepositoryRuntimeException(e);
        }
    }

    @Override
    protected Resource doBackward(final FedoraResource resource) {
        return toDomain(doBackwardPathOnly(resource));
    }

    @Override
    public boolean inDomain(final Resource resource) {
        final Map<String, String> values = new HashMap<>();
        return uriTemplate.match(resource.getURI(), values) && values.containsKey("path");
    }

    @Override
    public Resource toDomain(final String path) {

        final String realPath;
        if (path == null) {
            realPath = "";
        } else if (path.startsWith("/")) {
            realPath = path.substring(1);
        } else {
            realPath = path;
        }

        final UriBuilder uri = uriBuilder();

        if (realPath.contains("#")) {

            final String[] split = realPath.split("#", 2);

            uri.resolveTemplate("path", split[0], false);
            uri.fragment(split[1]);
        } else {
            uri.resolveTemplate("path", realPath, false);

        }
        return createResource(uri.build().toString());
    }

    @Override
    public String asString(final Resource resource) {
        final Map<String, String> values = new HashMap<>();

        return asString(resource, values);
    }

    /**
     * Convert the incoming Resource to a JCR path (but don't attempt to load the node).
     *
     * @param resource Jena Resource to convert
     * @param values a map that will receive the matching URI template variables for future use.
     * @return
     */
    private String asString(final Resource resource, final Map<String, String> values) {
        if (uriTemplate.match(resource.getURI(), values) && values.containsKey("path")) {
            String path = "/" + values.get("path");

            final boolean metadata = path.endsWith("/" + FCR_METADATA);

            if (metadata) {
                path = replaceOnce(path, "/" + FCR_METADATA, EMPTY);
            }

            path = forward.convert(path);

            if (path == null) {
                return null;
            }

            try {
                path = URLDecoder.decode(path, "UTF-8");
            } catch (final UnsupportedEncodingException e) {
                LOGGER.debug("Unable to URL-decode path " + e + " as UTF-8", e);
            }

            if (path.isEmpty()) {
                return "/";
            }
            return path;
        }
        return null;
    }


    private Node getNode(final String path) throws RepositoryException {
        if (path.contains(FCR_VERSIONS)) {
            final String[] split = path.split("/" + FCR_VERSIONS + "/", 2);
            final String versionedPath = split[0];
            final String versionAndPathIntoVersioned = split[1];
            final String[] split1 = versionAndPathIntoVersioned.split("/", 2);
            final String version = split1[0];

            final String pathIntoVersioned;
            if (split1.length > 1) {
                pathIntoVersioned = split1[1];
            } else {
                pathIntoVersioned = "";
            }

            final Node node = getFrozenNodeByLabel(versionedPath, version);

            if (pathIntoVersioned.isEmpty()) {
                return node;
            } else if (node != null) {
                return node.getNode(pathIntoVersioned);
            } else {
                throw new PathNotFoundException("Unable to find versioned resource at " + path);
            }
        }
        return session.getNode(path);
    }

    /**
     * A private helper method that tries to look up frozen node for the given subject
     * by a label.  That label may either be one that was assigned at creation time
     * (and is a version label in the JCR sense) or a system assigned identifier that
     * was used for versions created without a label.  The current implementation
     * uses the JCR UUID for the frozen node as the system-assigned label.
     */
    private Node getFrozenNodeByLabel(final String baseResourcePath, final String label) {
        try {
            final Node n = getNode(baseResourcePath, label);

<<<<<<< HEAD
            if (n != null) {
                return n;
            }

             /*
             * Though a node with an id of the label was found, it wasn't the
             * node we were looking for, so fall through and look for a labeled
             * node.
             */
=======
                /*
                 * We found a node whose identifier is the "label" for the version.  Now
                 * we must do due dilligence to make sure it's a frozen node representing
                 * a version of the subject node.
                 */
                final Property p = frozenNode.getProperty("jcr:frozenUuid");
                if (p != null) {
                    final Node subjectNode = session.getNode(baseResourcePath);
                    if (p.getString().equals(subjectNode.getIdentifier())) {
                        return frozenNode;
                    }
                }
                /*
                 * Though a node with an id of the label was found, it wasn't the
                 * node we were looking for, so fall through and look for a labeled
                 * node.
                 */
            } catch (final ItemNotFoundException ex) {
                /*
                 * the label wasn't a uuid of a frozen node but
                 * instead possibly a version label.
                 */
            }

>>>>>>> 6c728422
            final VersionHistory hist =
                    session.getWorkspace().getVersionManager().getVersionHistory(baseResourcePath);
            if (hist.hasVersionLabel(label)) {
                LOGGER.debug("Found version for {} by label {}.", baseResourcePath, label);
                return hist.getVersionByLabel(label).getFrozenNode();
            }
            LOGGER.warn("Unknown version {} with label or uuid {}!", baseResourcePath, label);
            throw new PathNotFoundException("Unknown version " + baseResourcePath
                    + " with label or uuid " + label);
        } catch (final RepositoryException e) {
            throw new RepositoryRuntimeException(e);
        }
    }

    private Node getNode(final String baseResourcePath, final String label) throws RepositoryException {
        try {
            final Node frozenNode = session.getNodeByIdentifier(label);

            /*
             * We found a node whose identifier is the "label" for the version.  Now
             * we must do due diligence to make sure it's a frozen node representing
             * a version of the subject node.
             */
            final Property p = frozenNode.getProperty("jcr:frozenUuid");
            if (p != null) {
                final Node subjectNode = session.getNode(baseResourcePath);
                if (p.getString().equals(subjectNode.getIdentifier())) {
                    return frozenNode;
                }
            }

        } catch (final ItemNotFoundException ex) {
            /*
             * the label wasn't a uuid of a frozen node but
             * instead possibly a version label.
             */
        }
        return null;
    }

    private static String getPath(final FedoraResource resource) {
        if (isFrozenNode.apply(resource)) {
            try {

                // the versioned resource we're in
                final FedoraResource versionableFrozenResource = resource.getVersionedAncestor();

                // the unfrozen equivalent for the versioned resource
                final FedoraResource unfrozenVersionableResource = versionableFrozenResource.getUnfrozenResource();

                // the identifier for this version (by default, the UUID for the versioned resource)
                final String versionIdentifier = versionableFrozenResource.getNode().getIdentifier();

                // the path to this resource within the versioning tree
                final String pathWithinVersionable;

                if (!resource.equals(versionableFrozenResource)) {
                    pathWithinVersionable = getRelativePath(resource, versionableFrozenResource);
                } else {
                    pathWithinVersionable = "";
                }

                // and, finally, the path we want to expose in the URI
                final String path = unfrozenVersionableResource.getPath()
                        + "/" + FCR_VERSIONS
                        + "/" + versionIdentifier
                        + pathWithinVersionable;
                return path.startsWith("/") ? path : "/" + path;
            } catch (final RepositoryException e) {
                throw new RepositoryRuntimeException(e);
            }
        }
        return resource.getPath();
    }

    private static String getRelativePath(final FedoraResource child, final FedoraResource ancestor) {
        return child.getPath().substring(ancestor.getPath().length());
    }

    /**
     * Get only the resource path to this resource, before embedding it in a full URI
     * @param resource
     * @return
     */
    private String doBackwardPathOnly(final FedoraResource resource) {
        String path = reverse.convert(getPath(resource));
        if (path != null) {

            if (resource instanceof NonRdfSourceDescription) {
                path = path + "/" + FCR_METADATA;
            }

            if (path.endsWith(JCR_CONTENT)) {
                path = replaceOnce(path, "/" + JCR_CONTENT, EMPTY);
            }
            return path;
        }
        throw new RepositoryRuntimeException("Unable to process reverse chain for resource " + resource);
    }


    protected void resetTranslationChain() {
        if (translationChain == null) {
            translationChain = getTranslationChain();

            final Converter<String,String> transactionIdentifierConverter = new TransactionIdentifierConverter(session);

            @SuppressWarnings("unchecked")
            final ImmutableList<Converter<String, String>> chain = copyOf(
                    concat(newArrayList(transactionIdentifierConverter),
                            translationChain));
            setTranslationChain(chain);
        }
    }

    private void setTranslationChain(final List<Converter<String, String>> chained) {

        translationChain = chained;

        for (final Converter<String, String> t : translationChain) {
            forward = forward.andThen(t);
        }
        for (final Converter<String, String> t : Lists.reverse(translationChain)) {
            reverse = reverse.andThen(t.reverse());
        }
    }


    private static final List<Converter<String, String>> minimalTranslationChain = of(
            new NamespaceConverter(), (Converter<String, String>) new HashConverter()
            );

    protected List<Converter<String,String>> getTranslationChain() {
        final ApplicationContext context = getApplicationContext();
        if (context != null) {
            final List<Converter<String,String>> tchain =
                    getApplicationContext().getBean("translationChain", List.class);
            return tchain;
        }
        return minimalTranslationChain;
    }

    protected ApplicationContext getApplicationContext() {
        return getCurrentWebApplicationContext();
    }

    /**
     * Translate the current transaction into the identifier
     */
    static class TransactionIdentifierConverter extends Converter<String, String> {
        public static final String TX_PREFIX = "tx:";

        private final Session session;

        public TransactionIdentifierConverter(final Session session) {
            this.session = session;
        }

        @Override
        protected String doForward(final String path) {

            if (path.contains(TX_PREFIX) && !path.contains(txSegment())) {
                throw new RepositoryRuntimeException("Path " + path
                        + " is not in current transaction " +  getCurrentTransactionId(session));
            }

            return replaceOnce(path, txSegment(), EMPTY);
        }

        @Override
        protected String doBackward(final String path) {
            return txSegment() + path;
        }

        private String txSegment() {

            final String txId = getCurrentTransactionId(session);

            if (txId != null) {
                return "/" + TX_PREFIX + txId;
            }
            return EMPTY;
        }
    }
}<|MERGE_RESOLUTION|>--- conflicted
+++ resolved
@@ -48,6 +48,8 @@
 import javax.jcr.version.VersionHistory;
 import javax.ws.rs.core.UriBuilder;
 
+import org.fcrepo.kernel.models.NonRdfSourceDescription;
+import org.fcrepo.kernel.models.FedoraResource;
 import org.fcrepo.kernel.exception.IdentifierConversionException;
 import org.fcrepo.kernel.exception.RepositoryRuntimeException;
 import org.fcrepo.kernel.exception.TombstoneException;
@@ -55,8 +57,6 @@
 import org.fcrepo.kernel.impl.TombstoneImpl;
 import org.fcrepo.kernel.impl.identifiers.HashConverter;
 import org.fcrepo.kernel.impl.identifiers.NamespaceConverter;
-import org.fcrepo.kernel.models.FedoraResource;
-import org.fcrepo.kernel.models.NonRdfSourceDescription;
 
 import org.glassfish.jersey.uri.UriTemplate;
 import org.slf4j.Logger;
@@ -94,7 +94,7 @@
      * @param uriBuilder
      */
     public HttpResourceConverter(final Session session,
-            final UriBuilder uriBuilder) {
+                                 final UriBuilder uriBuilder) {
 
         this.session = session;
         this.uriBuilder = uriBuilder;
@@ -266,7 +266,6 @@
         try {
             final Node n = getNode(baseResourcePath, label);
 
-<<<<<<< HEAD
             if (n != null) {
                 return n;
             }
@@ -276,32 +275,6 @@
              * node we were looking for, so fall through and look for a labeled
              * node.
              */
-=======
-                /*
-                 * We found a node whose identifier is the "label" for the version.  Now
-                 * we must do due dilligence to make sure it's a frozen node representing
-                 * a version of the subject node.
-                 */
-                final Property p = frozenNode.getProperty("jcr:frozenUuid");
-                if (p != null) {
-                    final Node subjectNode = session.getNode(baseResourcePath);
-                    if (p.getString().equals(subjectNode.getIdentifier())) {
-                        return frozenNode;
-                    }
-                }
-                /*
-                 * Though a node with an id of the label was found, it wasn't the
-                 * node we were looking for, so fall through and look for a labeled
-                 * node.
-                 */
-            } catch (final ItemNotFoundException ex) {
-                /*
-                 * the label wasn't a uuid of a frozen node but
-                 * instead possibly a version label.
-                 */
-            }
-
->>>>>>> 6c728422
             final VersionHistory hist =
                     session.getWorkspace().getVersionManager().getVersionHistory(baseResourcePath);
             if (hist.hasVersionLabel(label)) {
@@ -431,7 +404,7 @@
 
 
     private static final List<Converter<String, String>> minimalTranslationChain = of(
-            new NamespaceConverter(), (Converter<String, String>) new HashConverter()
+                    new NamespaceConverter(), (Converter<String, String>) new HashConverter()
             );
 
     protected List<Converter<String,String>> getTranslationChain() {
@@ -451,7 +424,7 @@
     /**
      * Translate the current transaction into the identifier
      */
-    static class TransactionIdentifierConverter extends Converter<String, String> {
+    class TransactionIdentifierConverter extends Converter<String, String> {
         public static final String TX_PREFIX = "tx:";
 
         private final Session session;
