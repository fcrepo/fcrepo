--- conflicted
+++ resolved
@@ -42,11 +42,8 @@
     @Override
     public Response toResponse(final LabelExistsVersionException e) {
         LOGGER.error("LabelExistsVersionException intercepted by LabelExistsVersionExceptionMapper"
-<<<<<<< HEAD
                     + (e.getMessage() != null ? ": " + e.getMessage() : "."));
-=======
-                    + (e.getMessage() != null ? ": " + e.getMessage() : "."), e);
->>>>>>> b1a60228
+
         return status(CONFLICT).entity(e.getMessage()).build();
     }
 }