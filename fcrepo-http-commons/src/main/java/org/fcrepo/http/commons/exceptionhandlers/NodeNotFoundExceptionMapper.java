--- conflicted
+++ resolved
@@ -40,12 +40,10 @@
 
     @Override
     public Response toResponse(final NodeNotFoundException e) {
+
         LOGGER.error(
-<<<<<<< HEAD
                 "NodeNotFoundException intercepted by NodeNotFoundExceptionMapper: {}\n", e.getMessage());
-=======
-                "NodeNotFoundException intercepted by NodeNotFoundExceptionMapper: \n", e);
->>>>>>> b1a60228
+
         return status(NOT_FOUND).build();
     }
 }