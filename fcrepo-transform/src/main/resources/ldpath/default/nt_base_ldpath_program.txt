--- conflicted
+++ resolved
@@ -1,10 +1,3 @@
 @prefix fedora : <http://fedora.info/definitions/v4/repository#>
 id      = . :: xsd:string ;
-<<<<<<< HEAD
-title = dc:title :: xsd:string;
-created = fedora:created :: xsd:dateTime;
-lastModified = fedora:lastModified :: xsd:dateTime;
-hasParent = fedora:hasParent :: xsd:string;
-=======
-title = dc:title :: xsd:string;
->>>>>>> edd1e9df
+title = dc:title :: xsd:string;