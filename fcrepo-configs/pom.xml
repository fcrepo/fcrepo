<project xmlns="http://maven.apache.org/POM/4.0.0" xmlns:xsi="http://www.w3.org/2001/XMLSchema-instance" xsi:schemaLocation="http://maven.apache.org/POM/4.0.0 http://maven.apache.org/xsd/maven-4.0.0.xsd">
  <modelVersion>4.0.0</modelVersion>
  <parent>
    <groupId>org.fcrepo</groupId>
    <artifactId>fcrepo</artifactId>
<<<<<<< HEAD
    <version>4.7.4-umd-1.0</version>
=======
    <version>4.7.5-umd-1.0</version>
>>>>>>> 2da88946
  </parent>
  <artifactId>fcrepo-configs</artifactId>
  <name>Fedora Repository Configurations Module</name>
  <description>The Fedora Commons repository configurations module: Provides configuration resources that are used in
  integration testing and deployments.</description>
  <build>
    <plugins>
      <!-- Turn this into a lifecycle -->
      <plugin>
        <artifactId>maven-remote-resources-plugin</artifactId>
        <executions>
          <execution>
            <goals>
              <goal>bundle</goal>
            </goals>
          </execution>
        </executions>
        <configuration>
          <includes>
            <include>**/*.*</include>
          </includes>
        </configuration>
      </plugin>
    </plugins>
  </build>
</project><|MERGE_RESOLUTION|>--- conflicted
+++ resolved
@@ -3,11 +3,7 @@
   <parent>
     <groupId>org.fcrepo</groupId>
     <artifactId>fcrepo</artifactId>
-<<<<<<< HEAD
-    <version>4.7.4-umd-1.0</version>
-=======
     <version>4.7.5-umd-1.0</version>
->>>>>>> 2da88946
   </parent>
   <artifactId>fcrepo-configs</artifactId>
   <name>Fedora Repository Configurations Module</name>
