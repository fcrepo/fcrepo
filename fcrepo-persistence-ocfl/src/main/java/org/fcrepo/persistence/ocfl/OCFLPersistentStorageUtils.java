--- conflicted
+++ resolved
@@ -24,11 +24,8 @@
 import org.fcrepo.kernel.api.FedoraTypes;
 import org.fcrepo.kernel.api.RdfStream;
 import org.fcrepo.kernel.api.rdf.DefaultRdfStream;
-<<<<<<< HEAD
 import org.fcrepo.persistence.api.WriteOutcome;
-=======
 import org.fcrepo.persistence.api.exceptions.PersistentItemNotFoundException;
->>>>>>> eb67145d
 import org.fcrepo.persistence.api.exceptions.PersistentStorageException;
 import org.fcrepo.persistence.ocfl.api.OCFLObjectSession;
 import org.slf4j.Logger;
@@ -180,7 +177,6 @@
         }
     }
 
-<<<<<<< HEAD
     /**
      * Resolve an instant to a version
      *
@@ -188,11 +184,7 @@
      * @param version version time
      * @return name of version
      */
-    public static String resolveVersionId(final OCFLObjectSession objSession, final Instant version) {
-        //TODO Implement resolution of a version id (OCFL-speak) from an instant (memento-speak)
-       return null;
-=======
-    private static String resolveVersionId(final OCFLObjectSession objSession, final Instant version)
+    public static String resolveVersionId(final OCFLObjectSession objSession, final Instant version)
             throws PersistentStorageException {
         if (version != null) {
             return objSession.listVersions()
@@ -229,7 +221,6 @@
     public static List<Instant> listVersions(final OCFLObjectSession objSession) throws PersistentStorageException {
         return  objSession.listVersions().stream().map(versionDetails -> versionDetails.getCreated().toInstant())
                 .collect(Collectors.toList());
->>>>>>> eb67145d
     }
 
     /**
