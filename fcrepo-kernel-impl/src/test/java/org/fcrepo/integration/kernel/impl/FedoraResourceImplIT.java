--- conflicted
+++ resolved
@@ -200,13 +200,6 @@
         final FedoraResource object =
             containerService.findOrCreate(session, pid);
         final Graph graph = object.getTriples(subjects, PropertiesRdfContext.class).asModel().getGraph();
-<<<<<<< HEAD
-
-        // multivalued property
-        final Node s = createGraphSubjectNode(object);
-        final Node p = createURI(REPOSITORY_NAMESPACE + "mixinTypes");
-        Node o = createLiteral(FEDORA_RESOURCE);
-=======
         // jcr property
         Node s = createGraphSubjectNode(object);
         Node p = createURI(REPOSITORY_NAMESPACE + "uuid");
@@ -217,7 +210,6 @@
         s = createGraphSubjectNode(object);
         p = createURI(REPOSITORY_NAMESPACE + "mixinTypes");
         o = createLiteral(FEDORA_RESOURCE);
->>>>>>> 4b186de8
         assertTrue(graph.contains(s, p, o));
 
         o = createLiteral(FEDORA_CONTAINER);
